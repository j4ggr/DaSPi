"""
Module for creating various types of chart visualizations using 
Matplotlib and Pandas.

This module provides classes and utility functions to facilitate the 
creation of different types of charts and visualizations. It includes 
support for single-variable charts, joint charts combining multiple 
variables, and charts with multiple variables simultaneously.

All plotter objects from the plotter module can be used and combined 
with the chart classes from this module to create a preferred plot that
is optimal for the current analysis. These Chart objects are also used
to combine the LabelFacets, AxesFacets, and StripesFacets facet objects
to produce consistent charts for very different plots.

## Classes

- *Chart:* Abstract base class for creating chart visualizations.
- *SimpleChart:* Represents a basic chart containing one Axes for 
  visualization with customizable features.
- *JointChart:* Represents a joint chart visualization combining
  multiple individual Axes.
- *MultipleVariateChart:* Represents a chart visualization handling 
  multiple variables simultaneously.

## Functionality

- Customization of chart attributes including target, feature, hue, 
  shape, size, etc.
- Layout setup for charts, including grid arrangements for joint charts.
- Adding stripes to highlight data patterns and labeling axes 
  appropriately.
- Saving charts to files and programmatically closing charts.

## Other Details

- Dependencies: NumPy, Matplotlib, Pandas.
- Typing annotations are extensively used for type hinting and 
documentation.
- Emphasizes modularity and extensibility, allowing users to create and 
customize a wide range of chart visualizations.
"""

import numpy as np
import pandas as pd
import matplotlib.pyplot as plt

from abc import ABC
from abc import abstractmethod
from copy import deepcopy
from typing import Any
from typing import Type
from typing import Self
from typing import Dict
from typing import List
from typing import Tuple
from typing import Generator
from pathlib import Path
from numpy.typing import NDArray
from pandas.core.frame import DataFrame
from pandas.core.series import Series

from .utils import Dodger
from .utils import HueLabel
from .utils import SizeLabel
from .utils import ShapeLabel
from .facets import AxesFacets
from .facets import LabelFacets
from .facets import StripesFacets
from .plotter import Plotter
from matplotlib.axes import Axes
from matplotlib.axis import XAxis
from matplotlib.axis import YAxis
from matplotlib.figure import Figure
from matplotlib.ticker import AutoMinorLocator

from .._typing import LegendHandles
from ..strings import STR
from .._typing import LegendHandlesLabels

from ..constants import KW
from ..constants import COLOR


class Chart(ABC):   
    """
    Abstract base class for creating chart visualizations.

    Parameters
    ----------
    source : pandas DataFrame
        A pandas DataFrame containing the data in long-format.
    target : str or Tuple[str]
        Column name for the target variable to be visualized.
    feature : str or Tuple[str]
        Column name for the feature variable to be visualized.
    target_on_y : bool
        If True, the target variable is plotted on the y-axis.
    axes_facets : AxesFacets
        An instance containing the subplots' Axes and their arrangement.
    **kwds
        Additional key word arguments to instantiate the `AxesFacets`
        object. Only taken into account if axes_facets is not specified.
    """
    __slots__ = (
        'source', 'target', 'feature', 'target_on_y', 'axes_facets',
        'label_facets', 'stripes_facets', 'nrows', 'ncols', '_data', '_xlabel',
        '_ylabel', '_plots')
    
    source: DataFrame
    """Pandas DataFrame containing the source data in long-format."""
    target: str
    """Column name for the target variable to be visualized."""
    feature: str
    """Column name for the feature variable to be visualized."""
    target_on_y: bool
    """Flag indicating whether the target variable is plotted on the 
    y-axis."""
    stripes_facets: StripesFacets | None
    axes_facets: AxesFacets
    label_facets: LabelFacets | None
    nrows: int
    ncols: int
    _data: DataFrame
    _xlabel: str
    _ylabel: str
    _plots: List[Plotter]

    def __init__(
            self, source: DataFrame, target: str, feature: str = '',
            target_on_y: bool = True, axes_facets: AxesFacets | None = None, 
            **kwds) -> None:
        self.source = source
        self.target = target
        self.feature = feature
        self.nrows = kwds.pop('nrows', 1)
        self.ncols = kwds.pop('ncols', 1)
        if axes_facets is None:
            self.axes_facets = AxesFacets(self.nrows, self.ncols, **kwds)
        else:
            self.axes_facets = axes_facets
        self.stripes_facets = None
        self.label_facets = None
        self.target_on_y = target_on_y
        for ax in self.axes.flat:
            getattr(ax, f'set_{"x" if self.target_on_y else "y"}margin')(0)
<<<<<<< HEAD
=======
        self._data = pd.DataFrame()
>>>>>>> 58177f78
        self._xlabel = ''
        self._ylabel = ''
        self._plots = []

    @property
    def figure(self) -> Figure:
        """Get the top level container for all the plot elements
        (read-only)."""
        return self.axes_facets.figure
    
    @property
    def axes(self) -> NDArray:
        """Get the created axes"""
        return self.axes_facets.axes
    
    @property
    def n_axes(self) -> int:
        """Get amount of axes"""
        return self.ncols * self.nrows

    @property
    def xlabel(self) -> str:
        """Get label for x axis, set with `set_axis_label` method"""
        return self._xlabel
    
    @property
    def ylabel(self) -> str:
        """Get label for y axis, set with `set_axis_label` method"""
        return self._ylabel
    
    @property
    def plots(self) -> List[Plotter]:
        """Get plotter objects used in `plot` method"""
        return self._plots
    
    def set_axis_label(
            self, label: Any, is_target: bool) -> None:
        """Set axis label according to given kind of label, taking into
        account the `target_on_y` attribute.
        
        Parameters
        ----------
        label : Any
            If a string is passed, it will be taken. If True, labels of 
            given feature or target name are used taking into account 
            the target_on_y attribute. If False or None, empty string is 
            used, by default ''
        is_target : Bool
            Set True if the label is for the target axis
        """

        match label:
            case None | False: 
                _label = ''
            case True: 
                _label = self.target if is_target else self.feature
            case _:
                _label = str(label)
        
        if is_target == self.target_on_y:
            self._ylabel = _label
        else:
            self._xlabel = _label
        
<<<<<<< HEAD
    @abstractmethod
    def _data_genenator_(self) -> Generator[DataFrame, Self, None]:
=======
    @abstractmethod # TODO: This is not consistent implemented in the child classes
    def _data_genenator_(self) -> Generator[Tuple, Self, None]:
>>>>>>> 58177f78
        """Implement the data generator and add the currently yielded 
        data to self._data so that it can be used internally."""
    
    def __iter__(self) -> Generator[DataFrame, Self, None]:
        return self._data_genenator_()
        
    def __next__(self) -> Axes:
        return next(self)
    
    @abstractmethod
<<<<<<< HEAD
    def plot(self, plotter: Type[Plotter]) -> Self: ...

    @abstractmethod
    def stripes(self, **kwds) -> Self: ...

    @abstractmethod
    def label(
        self, fig_title: str = '', sub_title: str = '',
        feature_label: bool | str = '', target_label: bool | str = '',
        info: bool | str = False) -> Self: ...
=======
    def plot(self, plotter: Plotter) -> Self:
        """Overwrite this method to apply the given `Plotter` to the 
        chart `Axes`."""
        return self

    @abstractmethod
    def stripes(self, **stripes) -> Self:
        """Overwrite this method to draw stripes to the chart `Axes`,
        using the `plotlib.facets.StripesFacets` object."""
        return self

    @abstractmethod
    def label(self, **labels) -> Self:
        """Overwrite this method to add labels to the chart, using the 
        `plotlib.facets.LabelFacets` object."""
        return self
>>>>>>> 58177f78
    
    def save(self, file_name: str | Path, **kwds) -> Self:
        kw = KW.SAVE_CHART | kwds
        self.figure.savefig(file_name, **kw)
        return self

    def close(self) -> Self:
        """"Close figure"""
        plt.close(self.figure)
        return self


class SimpleChart(Chart):
    """Represents a basic chart visualization with customizable
    features.

    Parameters
    ----------
    source : pandas DataFrame
        Pandas long format DataFrame containing the data source for the
        plot.
    target : str
        The target variable (column) to visualize.
    feature : str, optional
        The feature variable (column) to use for the visualization,
        by default ''
    hue : str, optional
        The hue variable (column) for color differentiation,
        by default ''
    dodge : bool, optional
        Flag indicating whether to move overlapping categorical features
        with different colors along the axis so that they appear
        separately. Should only be set to True if given feature is
        categorical, by default False
    shape : str, optional
        The categorical shape variable (column) for marker
        differentiation, by default ''.
    size : str, optional
        The numeric variable (column) from which the marker size is
        derived. The range (minimum to maximum) of the variable is
        mapped to the marker size, by default ''
    categorical_feature : bool
        Flag indicating if the features are categorical. If True, the 
        feature values are transferred to the feature axis and the major 
        grid is removed. However, a minor grid is created so that the 
        categories are visually better separated. This attribute is set 
        to True if `dodge` is set to True, by default False
    target_on_y : bool, optional
        Flag indicating whether the target variable is plotted on the
        y-axis, by default True
    **kwds
        Additional key word arguments to instantiate the `AxesFacets`
        object.
    """
    __slots__ = (
        'hue', 'shape', 'size', 'sizing', 'marking', 'coloring', 'dodging',
        'categorical_feature', '_variate_names', '_current_variate',
        '_last_variate', )
    hue: str
    shape: str
    size: str
    sizing: SizeLabel
    marking: ShapeLabel
    coloring: HueLabel
    dodging: Dodger
    categorical_feature: bool
    _current_variate: dict
    _last_variate: dict

    def __init__(
            self,
            source: DataFrame,
            target: str,
            feature: str = '',
            hue: str = '',
            dodge: bool = False,
            shape: str = '',
            size: str = '', 
            categorical_feature: bool = False,
            target_on_y: bool = True,
            **kwds) -> None:
        self.categorical_feature = categorical_feature or dodge
        self.hue = hue
        self.shape = shape
        self.size = size
        super().__init__(
            source=source, target=target, feature=feature,
            target_on_y=target_on_y, **kwds)
        self.coloring = HueLabel(self.get_categorical_labels(self.hue))
        feature_tick_labels = ()
        if self.categorical_feature:
            assert feature in source, (
                'categorical_feature is True, but features is not present')
            feature_tick_labels = self.get_categorical_labels(feature)
        dodge_categories = tuple(self.coloring.labels) if dodge else ()
        self.dodging = Dodger(dodge_categories, feature_tick_labels)
        self.marking = ShapeLabel(self.get_categorical_labels(self.shape))
        if self.size:
            self.sizing = SizeLabel(
                self.source[self.size].min(), self.source[self.size].max())
        self._variate_names = (self.hue, self.shape)
        self._current_variate = {}
        self._last_variate = {}
        self._reset_variate_()
    
    @property
    def ax(self) -> Axes:
        if self.axes_facets.ax is None:
            raise AttributeError(
                'Chart has no Axes.')
        return self.axes_facets.ax
    
    @property
    def variate_names(self) -> List[str]:
        """Get names of all set variates (read-only)."""
        return [v for v in self._variate_names if v]
    
    @property
    def color(self) -> str:
        """Get color for current variate (read-only)."""
        return self.coloring[self._current_variate.get(self.hue, None)]
    
    @property
    def marker(self) -> str:
<<<<<<< HEAD
        """Get marker for current variate (read-only)"""
=======
        """Get marker for current variate (read-only)."""
>>>>>>> 58177f78
        return self.marking[self._current_variate.get(self.shape, None)]

    @property
    def sizes(self) -> NDArray | None:
        """Get sizes for current variate, is set in grouped data 
        generator (read-only)."""
<<<<<<< HEAD
        if self.size not in self._data:
            return None
        return self.sizing(self._data[self.size])
    
    @property
    def legend_handles_labels(self) -> Dict[str, LegendHandlesLabels
]:
        """Get dictionary of handles and labels (read-only).
=======
        if self.sizing is not None:
            return self.sizing(self._data[self.size])
    
    @property
    def legend_handles_labels(
            self) -> Dict[str, Tuple[LegendHandles, Tuple[str, ...]]]:
        """Get dictionary of handles and labels (read-only):
>>>>>>> 58177f78
        - keys: titles as str
        - values: handles and labels as tuple of tuples"""
        handle_label = {}
        if self.hue:
            handle_label[self.hue] = self.coloring.handles_labels()
        if self.shape:
            handle_label[self.shape] = self.marking.handles_labels()
        if self.size:
            handle_label[self.size] = self.sizing.handles_labels()
        if self.stripes_facets is not None:
<<<<<<< HEAD
            handle_label[STR['stripes']] = self.stripes_facets.handles_labels()
        return handle_label
=======
            handlers = handlers + (self.stripes_facets,)
            titles = titles + (STR['stripes'], )
        return {t: h.handles_labels() for t, h in zip(titles, handlers) if h}
>>>>>>> 58177f78
    
    def get_categorical_labels(self, colname: str) -> Tuple[Any, ...]:
        """Get sorted unique elements of given column name if in source.

        Parameters
        ----------
        colname : str
            The name of the column in the source DataFrame.

        Returns:
        --------
        Tuple:
            Sorted unique elements of the given column name.
        """
        if not colname:
            return ()
        return tuple(sorted(np.unique(self.source[colname])))
    
    def _reset_variate_(self) -> None:
        """Set values to None for current and last variate."""
        self._current_variate = {k: None for k in self.variate_names}
        self._last_variate = {k: None for k in self.variate_names}

    def update_variate(self, combination: Any) -> None:
        """Update current variate by given combination coming from 
        pandas DataFrame groupby function.

        Parameters
        ----------
        combination : Any
            The combination of variables coming from the DataFrame 
            groupby function.
        """
        if not isinstance(combination, tuple): 
            combination = (combination, )
        self._last_variate = deepcopy(self._current_variate)
        for key, name in zip(self.variate_names, combination):
            self._current_variate[key] = name
    
    def dodge(self) -> None:
        """Converts the feature data to tick positions, taking dodging 
        into account."""
        if not self.dodging:
            return
        hue_variate = self._current_variate.get(self.hue, None)
        self._data[self.feature] = self.dodging(
            self._data[self.feature], hue_variate)
        
    def _categorical_feature_grid_(self) -> None:
        """Hide major grid and set one minor grid for feature axis."""
        xy = 'x' if self.target_on_y else 'y'
        axis: XAxis | YAxis = getattr(self.axes_facets.ax, f'{xy}axis')
        axis.set_minor_locator(AutoMinorLocator(2))
        axis.grid(True, which='minor')
        axis.grid(False, which='major')
    
    def _categorical_feature_ticks_(self) -> None:
<<<<<<< HEAD
        """Set one major tick for each category and label it.
        
        Raises
        ------
        AttributeError :
            If axes_facets has no axes"""
=======
        """Set one major tick for each category and label it."""
        if self.axes_facets.ax is None:
            return # TODO: add logging
>>>>>>> 58177f78
        xy = 'x' if self.target_on_y else 'y'
        settings = {
            f'{xy}ticks': self.dodging.ticks,
            f'{xy}ticklabels': self.dodging.tick_lables,
            f'{xy}lim': self.dodging.lim}
        self.ax.set(**settings)
        self.ax.tick_params(which='minor', color=COLOR.TRANSPARENT)
        
    def _categorical_feature_axis_(self) -> None:
        """Set one major tick for each category and label it. Hide 
        major grid and set one minor grid for feature axis."""
        self._categorical_feature_grid_()
        self._categorical_feature_ticks_()

    def _data_genenator_(self) -> Generator[DataFrame, Self, None]:
        """Generate grouped data if `variate_names` are set, otherwise 
        yield the entire source DataFrame.

        This method serves as a generator function that yields grouped 
        data based on the `variate_names` attribute if it is set. 
        If no `variate_names` are specified, it yields the entire source 
        DataFrame.

        Yields:
        -------
        self._data : DataFrame
            Containing the grouped data or the entire source DataFrame.
        """
        if self.variate_names:
            for combination, data in self.source.groupby(self.variate_names):
                self._data = data
                self.update_variate(combination)
                self.dodge()
                yield self._data
        else:
            self._data = self.source
            yield self._data
        self._reset_variate_()

    def plot(
            self, plotter: Type[Plotter], **kwds) -> Self:
        """Plot the chart.

        Parameters
        ----------
        plotter : Type[Plotter]
            The plotter object.
        **kwds:
            Additional keyword arguments for the plotter object.

        Returns:
        --------
        Self:
            The SimpleChart instance.
        """
        self.target_on_y = kwds.pop('target_on_y', self.target_on_y)
        for data in self:
            plot = plotter(
                source=data, target=self.target, feature=self.feature,
                target_on_y=self.target_on_y, color=self.color, 
                ax=self.axes_facets.ax, marker=self.marker, size=self.sizes,
                width=self.dodging.width,
                categorical_feature=self.categorical_feature, **kwds)
            plot()
            self._plots.append(plot)
        return self
    
    def stripes(
            self, mean: bool = False, median: bool = False,
            control_limits: bool = False, 
            spec_limits: Tuple[float | None, float | None] = (None, None), 
            confidence: float | None = None, **kwds) -> Self:
        """Plot stripes on the chart axes.

        Parameters
        ----------
        mean : bool, optional
            Whether to plot the mean value of the plotted data on the 
            axes, by default False.
        median : bool, optional
            Whether to plot the median value of the plotted data on the 
            axes, by default False.
        control_limits : bool, optional
            Whether to plot control limits representing the process 
            spread, by default False.
        spec_limits : Tuple[float], optional
            If provided, specifies the specification limits. 
            The tuple must contain two values for the lower and upper 
            limits. If a limit is not given, use None, by default ().
        confidence : float, optional
            The confidence level between 0 and 1, by default None.
        **kwds:
            Additional keyword arguments for configuring StripesFacets.

        Returns
        -------
        SimpleChart:
            The instance of the SimpleChart with the specified stripes 
            plotted on the axes.

        Notes
        -----
        This method plots stripes on the chart axes to represent 
        statistical measures such as mean, median, control limits, and 
        specification limits. The method provides options to customize 
        the appearance and behavior of the stripes using various 
        parameters and keyword arguments.
        """
        target = kwds.pop('target', self.source[self.target])
        single_axes = len(self.axes_facets) == 1
        self.stripes_facets = StripesFacets(
            target=target, single_axes=single_axes, mean=mean, median=median,
            control_limits=control_limits, spec_limits=spec_limits,
            confidence=confidence, **kwds)
        self.stripes_facets.draw(ax=self.ax, target_on_y=self.target_on_y)
        return self

    def label(
        self, fig_title: str = '', sub_title: str = '',
        feature_label: bool | str = '', target_label: bool | str = '',
        info: bool | str = False) -> Self:
        """Add labels to the chart.

        Parameters
        ----------
        fig_title : str, optional
            The figure title, by default ''.
        sub_title : str, optional
            The subtitle, by default ''.
        feature_label : bool | str, optional
            The feature label, by default ''.
        target_label : bool | str, optional
            The target label, by default ''.
        info : bool | str, optional
            Additional information label, by default False.

        Returns:
        --------
        Self:
            The SimpleChart instance.
        """
        if self.categorical_feature:
            self._categorical_feature_axis_()
        self.set_axis_label(feature_label, is_target=False)
        self.set_axis_label(target_label, is_target=True)

        self.label_facets = LabelFacets(
            figure=self.figure, axes=self.axes, fig_title=fig_title,
            sub_title=sub_title, xlabel=self._xlabel, ylabel=self._ylabel,
            info=info, legends=self.legend_handles_labels)
        self.label_facets.draw()

        return self


class JointChart(Chart):
    """
    Represents a joint chart visualization combining multiple 
    SimpleCharts.

    Inherits from Chart.

    Parameters
    ----------
    source : DataFrame
        The source data.
    target : str or Tuple[str]
        The target variable(s).
    feature : str or Tuple[str]
        The feature variable(s).
    nrows : int
        Number of rows in the subplot grid.
    ncols : int
        Number of columns in the subplot grid.
    hue : str or Tuple[str], optional
        The hue variable(s), by default ''.
    shape : str or Tuple[str], optional
        The shape variable(s), by default ''.
    size : str or Tuple[str], optional
        The size variable(s), by default ''.
    dodge : bool or Tuple[bool], optional
        Flag indicating if dodging is enabled, by default False.
    categorical_feature : bool or Tuple[str], optional
        Flag indicating if feature is categorical, by default False.
    target_on_y : bool or List[bool], optional
        Flag indicating if target is on y-axis, by default True.
    sharex : bool or str, optional
        Flag indicating if x-axis should be shared among subplots, by default False.
    sharey : bool or str, optional
        Flag indicating if y-axis should be shared among subplots, by default False.
    width_ratios : List[float], optional
        The width ratios for the subplot grid, by default None.
    height_ratios : List[float], optional
        The height ratios for the subplot grid, by default None.
    stretch_figsize : bool, optional
        Flag indicating if figure size should be stretched to fill the grid, by default True.
    **kwds : dict
        Additional keyword arguments for Chart initialization.
    """
    __slots__ = ('charts', '_target', '_feature')

    charts: List[SimpleChart]
    """List of SimpleChart instances to be combined."""
    hue: str | Tuple[str]
    """The hue variable (column) for color differentiation."""
    shape: str | Tuple[str]
    """The shape variable (column) for marker differentiation."""
    size: str | Tuple[str]
    """The size variable (column) for marker size differentiation."""
    dodge: bool | Tuple[bool]
    """Flag indicating if dodging is enabled."""

    def __init__(
            self,
            source: DataFrame,
            target: str,
            feature: str | Tuple[str],
            nrows: int,
            ncols: int,
            hue: str | Tuple[str] = '',
            shape: str | Tuple[str] = '',
            size: str | Tuple[str] = '',
            dodge: bool | Tuple[bool] = False,
            categorical_feature: bool | Tuple[str] = False,
            target_on_y: bool | List[bool] = True,
            sharex: bool | str = False,
            sharey: bool | str = False,
            width_ratios: List[float] | None = None,
            height_ratios: List[float] | None = None,
            stretch_figsize: bool = True,
            **kwds) -> None:

        self.charts = []
        self.ncols = ncols
        self.nrows = nrows
        target = self.ensure_tuple(target)
        feature = self.ensure_tuple(feature)
        super().__init__(
            source=source, target=target, feature=feature, 
            sharex=sharex, sharey=sharey, width_ratios=width_ratios,
            height_ratios=height_ratios, stretch_figsize=stretch_figsize,
            nrows=nrows, ncols=ncols, **kwds)
        
        charts_data = dict(
            target = self._target,
            feature = self._feature,
            hue = self.ensure_tuple(hue),
            shape = self.ensure_tuple(shape),
            size = self.ensure_tuple(size),
            dodge = self.ensure_tuple(dodge),
            categorical_feature = self.ensure_tuple(categorical_feature),
            target_on_y = self.ensure_tuple(target_on_y))
        _kwds = dict(
            source=self.source, axes_facets=self.axes_facets)
        for values in zip(*charts_data.values()):
            kwds = _kwds | dict(zip(charts_data.keys(), values))
            self.charts.append(SimpleChart(**kwds))
    
    @property
    def _idx(self) -> int:
        """Get the index of current ax in flatten axes"""
        for idx, ax in enumerate(self.axes.flat):
            if self.axes_facets.ax == ax:
                return idx
        return 0
    
    @property
    def feature(self) -> str:
        return self._feature[self._idx]
    @feature.setter
    def feature(self, feature: str | Tuple[str]) -> None:
        self._feature: Tuple[str] = self.ensure_tuple(feature)
    
    @property
    def target(self) -> str:
        return self._target[self._idx]
    @target.setter
    def target(self, target: str | Tuple[str]) -> None:
        self._target: Tuple[str] = self.ensure_tuple(target)
    
    @property
    def target_on_y(self) -> List[bool]:
        """Get target_on_y of each sub chart as list

        Set target_on_y for all sub charts. if only one value is given, 
        it is adopted for all sub charts. If list or tuple, the values 
        are assigned to the subcharts in order"""
        return [c.target_on_y for c in self.charts]
    @target_on_y.setter
    def target_on_y(self, target_on_y: bool | List[bool] | Tuple[bool]) -> None:
        for toy, chart in zip(self.ensure_tuple(target_on_y), self.charts):
            chart.target_on_y = toy

    @property
    def same_target_on_y(self) -> bool:
        """True if all target_on_y have the same boolean value."""
        return all(toy == self.target_on_y[0] for toy in self.target_on_y)
    
    @property
    def legend_handles_labels(self) -> Dict:
        legend_hl = {}
        for chart in self.charts:
            legend_hl = legend_hl | chart.legend_handles_labels
        return legend_hl
    
    @property
    def xlabel(self) -> str | Tuple[str]:
        if not self._xlabel:
            self._xlabel = tuple((c.xlabel for c in self.charts))
        return self._xlabel
    
    @property
    def ylabel(self) -> str | Tuple[str]:
        if not self._ylabel: 
            self._ylabel = tuple((c.ylabel for c in self.charts))
        return self._ylabel
    
    def itercharts(self) -> Generator[SimpleChart, Self, None]:
        """Iter over charts simultaneosly iters over axes of 
        `axes_facets`. That ensures that the current Axes to which the 
        current chart belongs is set."""
        for _, chart in zip(self.axes_facets, self.charts):
            yield chart
    
    def ensure_tuple(self, attribute: Any) -> Tuple[Any]:
        """Ensures that the specified attribute is a tuple with the same
        length as the axes. If only one value is specified, it will be
        copied accordingly."""
        if isinstance(attribute, tuple):
            new_attribute = attribute
        elif isinstance(attribute, list):
            new_attribute = tuple(attribute)
        else:
            new_attribute = tuple(attribute for _ in range(self.n_axes))
        assert len(new_attribute) == self.n_axes, (
            f'{attribute} does not have enough values, needed {self.n_axes}')
        return new_attribute

    def set_axis_label(
            self, label: Any, is_target: bool) -> None:
        if label and isinstance(label, str):
            assert self.same_target_on_y, (
                'For a single label, all axes must have the same orientation')
            if is_target == all(self.target_on_y):
                self._ylabel = label
            else:
                self._xlabel = label
        else:
            for _label, chart in zip(self.ensure_tuple(label), self.charts):
                chart.set_axis_label(_label, is_target=is_target)
    
    def _data_genenator_(self) -> Generator[Tuple, Self, None]:
        return super()._data_genenator_()
        
    def plot(
            self, plotters_kwds: List[Tuple[Plotter | None, Dict]],
            hide_none: bool = True) -> Self:
        _axs = iter(self.axes_facets)
        for chart, (plotter, kwds) in zip(self.itercharts(), plotters_kwds):
            ax = next(_axs)
            if plotter is None:
                if hide_none:
                    ax.set_axis_off()
                continue
            chart.plot(plotter, **kwds)
            self._plots.extend(chart.plots)
        return self
    
    def stripes(
            self, mean: bool = False, median: bool = False,
            control_limits: bool = False, 
            spec_limits: Tuple[float | None, float | None] = (None, None), 
            confidence: float | None = None, **kwds) -> Self:
        """Plot stripes on the chart axes.

        Parameters
        ----------
        mean : bool, optional
            Whether to plot the mean value of the plotted data on the 
            axes, by default False.
        median : bool, optional
            Whether to plot the median value of the plotted data on the 
            axes, by default False.
        control_limits : bool, optional
            Whether to plot control limits representing the process 
            spread, by default False.
        spec_limits : Tuple[float], optional
            If provided, specifies the specification limits. 
            The tuple must contain two values for the lower and upper 
            limits. If a limit is not given, use None, by default ().
        confidence : float, optional
            The confidence level between 0 and 1, by default None.
        **kwds:
            Additional keyword arguments for configuring StripesFacets.

        Returns
        -------
        JointChart:
            The instance of the JointChart with the specified stripes 
            plotted on the axes.

        Notes
        -----
        The given arguments are applied to all axes!
        If stripes should only be drawn on selected axes, select the 
        desired subchart via `charts` attributes. Then use its `stripes`
        method.

        This method plots stripes on the chart axes to represent 
        statistical measures such as mean, median, control limits, and 
        specification limits. The method provides options to customize 
        the appearance and behavior of the stripes using various 
        parameters and keyword arguments.
        """
        for chart in self.itercharts():
            chart.stripes(
                mean=mean, median=median, control_limits=control_limits,
                spec_limits=spec_limits, confidence=confidence, **kwds)
        return self
    
    def label(
            self, fig_title: str = '', sub_title: str = '',
            feature_label: str | bool | Tuple = '', 
            target_label: str | bool | Tuple = '', 
            info: bool | str = False, row_title: str = '', col_title: str = ''
            ) -> Self:
        """Add labels to the chart.

        Parameters
        ----------
        fig_title : str, optional
            The figure title, by default ''.
        sub_title : str, optional
            The subtitle, by default ''.
        feature_label : bool | str, optional
            The feature label, by default ''.
        target_label : bool | str, optional
            The target label, by default ''.
        info : bool | str, optional
            Additional information label, by default False.

        Returns:
        --------
        Self:
            The JointChart instance.
        """
        for chart in self.itercharts():
            if not chart.categorical_feature:
                continue
            chart._categorical_feature_axis_()
        self._xlabel = ''
        self._ylabel = ''
        self.set_axis_label(feature_label, is_target=False)
        self.set_axis_label(target_label, is_target=True)

        self.label_facets = LabelFacets(
            figure=self.figure, axes=self.axes, fig_title=fig_title,
            sub_title=sub_title, xlabel=self.xlabel, ylabel=self.ylabel,
            info=info, row_title=row_title, col_title=col_title,
            legends=self.legend_handles_labels)
        self.label_facets.draw()
        return self


class MultipleVariateChart(SimpleChart):
    """
    Represents a chart visualization handling multiple variables simultaneously.

    Inherits from SimpleChart.

    Attributes
    ----------
    col : str
        The column used for column-wise differentiation.
    row : str
        The column used for row-wise differentiation.
    row_labels : tuple
        Tuple of sorted unique elements of the row column.
    col_labels : tuple
        Tuple of sorted unique elements of the column column.
    """

    __slots__ = ('col', 'row', 'row_labels', 'col_labels')
    col: str
    row: str
    row_labels: tuple
    col_labels: tuple

    def __init__(
            self,
            source: DataFrame,
            target: str,
            feature: str = '',
            hue: str = '',
            shape: str = '',
            size: str = '',
            col: str = '',
            row: str = '',
            dodge: bool = False,
            stretch_figsize: bool = True,
            categorical_feature: bool = False,
            ) -> None:
        self.target_on_y = True
        self.source = source
        self.col = col
        self.row = row
        self.row_labels = self.get_categorical_labels(self.row)
        self.col_labels = self.get_categorical_labels(self.col)
        nrows = max([1, len(self.row_labels)])
        ncols = max([1, len(self.col_labels)])
        super().__init__(
            source=self.source, target=target, feature=feature, hue=hue, 
            shape=shape, size=size, dodge=dodge, sharex=True, sharey=True,
            nrows=nrows, ncols=ncols, stretch_figsize=stretch_figsize,
            categorical_feature=categorical_feature)
        self._variate_names = (self.row, self.col, self.hue, self.shape)
        self._reset_variate_()
    
    @property
    def row_or_col_changed(self) -> bool:
        """Check whether the current variate belongs to a new row 
        or column relative to the last variate"""
        for key, old in self._last_variate.items():
            new = self._current_variate[key]
            if old != new and key in (self.row, self.col):
                return True
        return False
    
    def _categorical_feature_axis_(self) -> None:
        """Set one major tick for each category and label it. Hide 
        major grid and set one minor grid for feature axis."""
        for ax in self.axes_facets:
            super()._categorical_feature_axis_()
    
    def _axes_data_(self) -> Generator[Series, Self, None]:
        """Generate all target data of each axes in one Series there are
        multiple axes, otherwise yield the entire target column. This
        function ensures also the current axes of `axes_facets`.

        This method serves as a generator function that yields grouped 
        data based on the `row` and `col` attribute if they are set. 
        If no `row` and no `col` are specified, it yields the entire
        target column.

        Yields:
        -------
        axes_data : Series
            Containing all target data for each axes.
        """
        names = [c for c in (self.row, self.col) if c]
        grouper = self.source.groupby(names) if names else [('', self.source)]
        for _, (_, data) in zip(self.axes_facets, grouper):
            axes_data = data[self.target]
            yield axes_data

    def plot(self, plotter: Type[Plotter], **kwds) -> Self:
        ax = None
        _ax = iter(self.axes_facets)
        for data in self:
            if self.row_or_col_changed or ax is None:
                ax = next(_ax)
            plot = plotter(
                source=data, target=self.target, feature=self.feature,
                target_on_y=self.target_on_y, color=self.color, ax=ax, 
                marker=self.marker, size=self.sizes,
                width=self.dodging.width, **kwds)
            plot()
            self._plots.append(plot)
        return self
    
    def stripes(
            self, mean: bool = False, median: bool = False,
            control_limits: bool = False,
            spec_limits: Tuple[float, float] | Tuple[Tuple] = (None, None),
            confidence: float | None = None, **kwds) -> Self:
        if not isinstance(spec_limits[0], tuple):
            spec_limits = tuple(spec_limits for _ in self.axes_facets)
        for axes_data, limits in zip(self._axes_data_(), spec_limits):
            super().stripes(
                target=axes_data, mean=mean, median=median, 
                control_limits=control_limits, spec_limits=limits,
                confidence=confidence, **kwds)
        return self

    def label(
            self, feature_label: str, target_label: str,
            fig_title: str = '', sub_title: str = '',
            info: bool | str = False, row_title: str = '', col_title: str = ''
            ) -> Self:
        if self.categorical_feature:
            self._categorical_feature_axis_()
        self.set_axis_label(feature_label, is_target=False)
        self.set_axis_label(target_label, is_target=True)
        if self.row and not row_title:
            row_title = self.row
        if self.col and not col_title:
            col_title = self.col

        self.label_facets = LabelFacets(
            figure=self.figure, axes=self.axes, fig_title=fig_title,
            sub_title=sub_title, xlabel=self.xlabel, ylabel=self.ylabel,
            rows=self.row_labels, cols=self.col_labels,
            info=info, row_title=row_title, col_title=col_title,
            legends=self.legend_handles_labels)
        self.label_facets.draw()
        return self

__all__ = [
    SimpleChart.__name__,
    JointChart.__name__,
    MultipleVariateChart.__name__
]<|MERGE_RESOLUTION|>--- conflicted
+++ resolved
@@ -42,7 +42,6 @@
 """
 
 import numpy as np
-import pandas as pd
 import matplotlib.pyplot as plt
 
 from abc import ABC
@@ -144,10 +143,6 @@
         self.target_on_y = target_on_y
         for ax in self.axes.flat:
             getattr(ax, f'set_{"x" if self.target_on_y else "y"}margin')(0)
-<<<<<<< HEAD
-=======
-        self._data = pd.DataFrame()
->>>>>>> 58177f78
         self._xlabel = ''
         self._ylabel = ''
         self._plots = []
@@ -212,13 +207,8 @@
         else:
             self._xlabel = _label
         
-<<<<<<< HEAD
     @abstractmethod
     def _data_genenator_(self) -> Generator[DataFrame, Self, None]:
-=======
-    @abstractmethod # TODO: This is not consistent implemented in the child classes
-    def _data_genenator_(self) -> Generator[Tuple, Self, None]:
->>>>>>> 58177f78
         """Implement the data generator and add the currently yielded 
         data to self._data so that it can be used internally."""
     
@@ -229,7 +219,6 @@
         return next(self)
     
     @abstractmethod
-<<<<<<< HEAD
     def plot(self, plotter: Type[Plotter]) -> Self: ...
 
     @abstractmethod
@@ -240,24 +229,6 @@
         self, fig_title: str = '', sub_title: str = '',
         feature_label: bool | str = '', target_label: bool | str = '',
         info: bool | str = False) -> Self: ...
-=======
-    def plot(self, plotter: Plotter) -> Self:
-        """Overwrite this method to apply the given `Plotter` to the 
-        chart `Axes`."""
-        return self
-
-    @abstractmethod
-    def stripes(self, **stripes) -> Self:
-        """Overwrite this method to draw stripes to the chart `Axes`,
-        using the `plotlib.facets.StripesFacets` object."""
-        return self
-
-    @abstractmethod
-    def label(self, **labels) -> Self:
-        """Overwrite this method to add labels to the chart, using the 
-        `plotlib.facets.LabelFacets` object."""
-        return self
->>>>>>> 58177f78
     
     def save(self, file_name: str | Path, **kwds) -> Self:
         kw = KW.SAVE_CHART | kwds
@@ -382,18 +353,13 @@
     
     @property
     def marker(self) -> str:
-<<<<<<< HEAD
         """Get marker for current variate (read-only)"""
-=======
-        """Get marker for current variate (read-only)."""
->>>>>>> 58177f78
         return self.marking[self._current_variate.get(self.shape, None)]
 
     @property
     def sizes(self) -> NDArray | None:
         """Get sizes for current variate, is set in grouped data 
         generator (read-only)."""
-<<<<<<< HEAD
         if self.size not in self._data:
             return None
         return self.sizing(self._data[self.size])
@@ -402,15 +368,6 @@
     def legend_handles_labels(self) -> Dict[str, LegendHandlesLabels
 ]:
         """Get dictionary of handles and labels (read-only).
-=======
-        if self.sizing is not None:
-            return self.sizing(self._data[self.size])
-    
-    @property
-    def legend_handles_labels(
-            self) -> Dict[str, Tuple[LegendHandles, Tuple[str, ...]]]:
-        """Get dictionary of handles and labels (read-only):
->>>>>>> 58177f78
         - keys: titles as str
         - values: handles and labels as tuple of tuples"""
         handle_label = {}
@@ -421,14 +378,8 @@
         if self.size:
             handle_label[self.size] = self.sizing.handles_labels()
         if self.stripes_facets is not None:
-<<<<<<< HEAD
             handle_label[STR['stripes']] = self.stripes_facets.handles_labels()
         return handle_label
-=======
-            handlers = handlers + (self.stripes_facets,)
-            titles = titles + (STR['stripes'], )
-        return {t: h.handles_labels() for t, h in zip(titles, handlers) if h}
->>>>>>> 58177f78
     
     def get_categorical_labels(self, colname: str) -> Tuple[Any, ...]:
         """Get sorted unique elements of given column name if in source.
@@ -486,18 +437,12 @@
         axis.grid(False, which='major')
     
     def _categorical_feature_ticks_(self) -> None:
-<<<<<<< HEAD
         """Set one major tick for each category and label it.
         
         Raises
         ------
         AttributeError :
             If axes_facets has no axes"""
-=======
-        """Set one major tick for each category and label it."""
-        if self.axes_facets.ax is None:
-            return # TODO: add logging
->>>>>>> 58177f78
         xy = 'x' if self.target_on_y else 'y'
         settings = {
             f'{xy}ticks': self.dodging.ticks,
