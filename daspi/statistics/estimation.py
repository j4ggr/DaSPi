# source for ci: https://aegis4048.github.io/comprehensive_confidence_intervals_for_python_developers#conf_int_of_var
import warnings

import numpy as np
import pandas as pd

from abc import abstractmethod
from typing import Any
from typing import Dict
from typing import Type
from typing import Self
from typing import Tuple
from typing import Literal
from typing import overload
from typing import Callable
from numpy.typing import NDArray
from numpy.linalg import LinAlgError
from scipy.interpolate import interp1d
from pandas.core.frame import DataFrame
from pandas.core.series import Series
from scipy.stats._distn_infrastructure import rv_continuous

from scipy import stats
from scipy.stats import norm
from scipy.stats import skew
from scipy.stats import kurtosis
from scipy.stats._morestats import _calc_uniform_order_statistic_medians

from .._typing import NumericSample1D

from ..constants import DIST
from ..constants import ANOVA
from ..constants import DEFAULT
from ..constants import SIGMA_DIFFERENCE

from .montecarlo import SpecLimits
from .montecarlo import Specification

from .confidence import cp_ci
from .confidence import cpk_ci
from .confidence import mean_ci
from .confidence import stdev_ci
from .confidence import median_ci
from .confidence import confidence_to_alpha

from .hypothesis import t_test
from .hypothesis import skew_test
from .hypothesis import kurtosis_test
from .hypothesis import ensure_generic
from .hypothesis import mean_stability_test
from .hypothesis import anderson_darling_test
from .hypothesis import variance_stability_test
from .hypothesis import kolmogorov_smirnov_test


<<<<<<< HEAD
class BaseEstimator:
    """
    Parameters
    ----------
    samples : NumericSample1D
        The 1D numeric sample for which the distribution is to be 
        estimated. This should be a Series or array-like object
        containing numeric values.
    nan_policy : {'propagate', 'raise', 'omit'}, optional
        How to handle NaN values in the samples. 
        - 'propagate': NaN values are preserved in the analysis.
        - 'raise': Raises an error if NaN values are found.
        - 'omit': Omits NaN values from the analysis, default is 'omit'.
    
    Raises
    ------
    ValueError
        If NaN values are found in the samples and `nan_policy` is set to 
        'raise'.
    UserWarning
        If NaN values are found in the samples and `nan_policy` is set 
        to 'omit' or 'propagate'. The warning indicates that NaN values 
        will be omitted from the analysis or may lead to unexpected 
        results.
    """
    __slots__ = (
        '_samples',
        '_filtered',
        '_ordered',
        '_n_samples',
        '_n_missing',
        '_n_filtered',
        '_nan_policy',
        '_descriptive_statistic_attrs',)

    _samples: pd.Series
    _filtered: pd.Series
    _ordered: pd.Series
    _n_samples: int | None
    _n_missing: int | None
    _n_filtered: int | None
    _nan_policy : Literal['propagate', 'raise', 'omit']
    _descriptive_statistic_attrs: Tuple[str, ...]
    """How to handle NaN values in the samples. 
        - 'propagate': NaN values are preserved in the analysis.
        - 'raise': Raises an error if NaN values are found.
        - 'omit': Omits NaN values from the analysis, default is 'omit'."""

    def __init__(
            self, 
            samples: NumericSample1D, 
            nan_policy: Literal['propagate', 'raise', 'omit'] = 'omit',
            ) -> None:
        if not isinstance(samples, pd.Series):
            samples = pd.Series(samples)
        has_nan = samples.isna().any()
        if has_nan and nan_policy == 'raise':
            raise ValueError(
                'NaN values found in the samples. '
                'Set nan_policy to "omit" to ignore them.')
        elif nan_policy == 'omit':
            if has_nan:
                warnings.warn(
                    'NaN values found in the samples. '
                    'These will be omitted from the analysis.',
                    UserWarning)
        elif nan_policy == 'propagate' and has_nan:
            warnings.warn(
                'NaN values found in the samples. '
                'This may lead to unexpected results.',
                UserWarning)
        self._nan_policy = nan_policy
        self._filtered = pd.Series(dtype=float)
        self._ordered = pd.Series(dtype=float)
        if not isinstance(samples, pd.Series):
            samples = pd.Series(samples)
        self._samples = samples
        self._n_samples = None
        self._n_missing = None
        self._n_filtered = None

        self._descriptive_statistic_attrs = (
            'n_samples',
            'n_missing',)
    
    @property
    def descriptive_statistic_attrs(self) -> Tuple[str, ...]:
        """Get attribute names used for `describe` method."""
        return self._descriptive_statistic_attrs
    
    @property
    def nan_policy(self) -> Literal['propagate', 'raise', 'omit']:
        """How to handle NaN values in the samples (read-only). 
            - 'propagate': NaN values are preserved in the analysis.
            - 'raise': Raises an error if NaN values are found.
            - 'omit': Omits NaN values from the analysis"""
        return self._nan_policy
    
    @property
    def samples(self) -> pd.Series:
        """Get the raw samples as it was given during instantiation
        as pandas Series (read-only)."""
        return self._samples
    
    @property
    def filtered(self) -> pd.Series:
        """Get the samples without error values and no missing value 
        (read-only)."""
        if self._filtered.empty:
            self._filtered = pd.to_numeric(self.samples[self.samples.notna()])
        return self._filtered

    @property
    def ordered(self) -> pd.Series:
        """Get the filtered samples ordered by value with new index
        (read-only)."""
        if self._ordered.empty:
            self._ordered = self.filtered.sort_values(ignore_index=True)
        return self._ordered

    @property
    def n_samples(self) -> int:
        """Get sample size of unfiltered samples (read-only)."""
        if self._n_samples is None:
            self._n_samples = len(self.samples)
        return self._n_samples

    @property
    def n_missing(self) -> int:
        """Get amount of missing values (read-only)."""
        if self._n_missing is None:
            self._n_missing = self.mask_missing().sum()
        return self._n_missing
    
    @property
    def n_filtered(self) -> int:
        """Get sample size of filtered samples (read-only)."""
        if self._n_filtered is None:
            self._n_filtered = len(self.filtered)
        return self._n_filtered
    
    def mask_missing(self) -> 'Series[bool]':
        """Returns a boolean mask indicating which samples are missing 
        (NaN).

        This mask can be used to filter or analyze entries in the 
        `samples` attribute that contain missing values.

        Returns
        -------
        Series[bool]:
            A boolean Series where True indicates a missing sample.
        """
        return self.samples.isna()
    
    def mask_ok(self) -> Series:
        """Returns a boolean mask indicating which samples are valid 
        (OK).

        A sample is considered OK if it is:
        - Not missing (i.e., not NaN)

        Returns
        -------
        Series[bool]
            A boolean Series where True indicates a valid sample.
        """
        return ~self.mask_missing()
    
    def _get_descriptive_attr_(self, name) -> float | int | str:
        """Return the current value of the specified attribute."""
        assert name in self.descriptive_statistic_attrs, (
            f'Attribute {name} is not a valid descriptive statistic '
            'attribute')
        if name == 'dist':
            return self.dist.name # type: ignore
        return getattr(self, name)
    
    def describe(self, exclude: Tuple[str, ...] = ()) -> DataFrame:
        """Generate descriptive statistics.
        
        Parameters
        ----------
        exclude : Tuple[str,...], optional
            Attributes to exclude from the summary statistics,
            by default ()
        
        Returns
        -------
        stats : DataFrame
            Summary statistics as pandas DataFrame. The indices of the
            DataFrame are the attributes that have been computed and the
            column name is the name of the samples.
        """
        names = (
            n for n in self.descriptive_statistic_attrs if n not in exclude)
        data = pd.DataFrame(
            data={name: [self._get_descriptive_attr_(name)] for name in names},
            index=[self.samples.name])
        return data.T


class DistributionEstimator(BaseEstimator):
=======
def root_sum_squares(*args: float | int,) -> float:
    """Calculate the root sum of squares of the given arguments.
    
    Parameters
    ----------
    *args : float or int
        Values to be summed up
    
    Returns
    -------
    float
        The root sum of squares of the given arguments.
    
    Notes
    -----
    The root sum of squares is calculated as follows:
    
    $$
        \\sqrt{x_1^2 + x_2^2 + ... + x_n^2}
    
    $$

    If only one argument is provided, it returns the argument itself.
    
    Raises
    ------
    AssertionError
        If no arguments are provided or if any argument is not of type
        int or float.
    """
    assert args, (
        'At least one argument is required to calculate the root '
        'sum of squares.')
    assert all(isinstance(x, (int, float)) for x in args), (
        'All arguments must be of type int or float, '
        f'got {args} instead.')
    
    if len(args) == 1:
        return args[0]
    return np.sqrt(sum(map(lambda x: x**2, args)))


class DistributionEstimator:
>>>>>>> 12c6d53b
    """A class to estimate the distribution of a given 1D numeric sample.
    
    This class provides methods to estimate distribution by fitting a
    continuous distribution from `scipy.stats` to the provided samples.
    It uses the Kolmogorov-Smirnov test to evaluate the fit of the
    distribution to the data. The distribution with a higher p-value
    is considered a better fit.
    
    Parameters
    ----------
    samples : NumericSample1D
        The 1D numeric sample for which the distribution is to be 
        estimated. This should be a Series or array-like object
        containing numeric values.
    dist : str rv_continuous, optional
        Distributions to which the data may be subject. Only continuous 
        distributions of scipy.stats are allowed. Default is 'norm'
    possible_dists : tuple of strings or rv_continous, optional
        Distributions to which the data may be subject. Only 
        continuous distributions of scipy.stats are allowed,
        by default `DIST.COMMON`
    nan_policy : {'propagate', 'raise', 'omit'}, optional
        How to handle NaN values in the samples. 
        - 'propagate': NaN values are preserved in the analysis.
        - 'raise': Raises an error if NaN values are found.
        - 'omit': Omits NaN values from the analysis, default is 'omit'.
    
    Raises
    ------
    ValueError
        If NaN values are found in the samples and `nan_policy` is set to 
        'raise'.
    UserWarning
        If NaN values are found in the samples and `nan_policy` is set 
        to 'omit' or 'propagate'. The warning indicates that NaN values 
        will be omitted from the analysis or may lead to unexpected 
        results.
    """
    __slots__ = (
        '_dist',
        '_D',
        '_shape_params',
        '_p_ks',
        '_excess',
        '_p_excess', 
        '_skew',
        '_p_skew',
        '_p_ad',
        '_predicted',
        '_ss',
        '_aic',
        '_bic',
        '_osm',
        'possible_dists',)

    _dist: rv_continuous | None
    _D: float | None
    _shape_params: Tuple[float, ...] | None
    _p_ks: float | None
    _excess: float | None
    _p_excess: float | None
    _skew: float | None
    _p_skew: float | None
    _p_ad: float | None
    _osm: NDArray | None
    _predicted: pd.Series
    _ss: float | None
    _aic: float | None
    _bic: float | None
    _descriptive_statistic_attrs: Tuple[str, ...]
    possible_dists: Tuple[str | rv_continuous, ...]
    """Distributions given during initialization to which the data may 
    be subject."""

    def __init__(
            self, 
            samples: NumericSample1D, 
            dist: str | rv_continuous | None = None,
            possible_dists: Tuple[str | rv_continuous, ...] = DIST.COMMON,
            nan_policy: Literal['propagate', 'raise', 'omit'] = 'omit',
            ) -> None:
<<<<<<< HEAD
        super().__init__(samples, nan_policy)
=======
        if not isinstance(samples, pd.Series):
            samples = pd.Series(samples)
        has_nan = samples.isna().any()
        if has_nan and nan_policy == 'raise':
            raise ValueError(
                'NaN values found in the samples. '
                'Set nan_policy to "omit" to ignore them.')
        elif nan_policy == 'omit':
            if has_nan:
                warnings.warn(
                    'NaN values found in the samples. '
                    'These will be omitted from the analysis.',
                    UserWarning)
        elif nan_policy == 'propagate' and has_nan:
            warnings.warn(
                'NaN values found in the samples. '
                'This may lead to unexpected results.',
                UserWarning)
        self.nan_policy = nan_policy
        self._filtered = pd.Series(dtype='float64')
        if not isinstance(samples, pd.Series):
            samples = pd.Series(samples)
        self._samples = samples
        self._n_samples = len(self.samples)
        self._n_missing = self.samples.isna().sum()
>>>>>>> 12c6d53b
        self._dist = None
        self._p_ks = None
        self._shape_params = None
        self._D = None
        self.possible_dists = possible_dists
        self.dist = dist

        self._excess = None
        self._p_excess = None
        self._skew = None
        self._p_skew = None
        self._p_ad = None

        self._osm = None
        self._predicted = pd.Series(dtype=float)
        self._ss = None
        self._aic = None
        self._bic = None

        self._descriptive_statistic_attrs = (
            'n_samples',
            'n_missing',
            'dist',
            'p_ks',
            'p_ad',
            'excess',
            'p_excess',
            'skew',
            'p_skew',)
    
    @property
    def dist(self) -> rv_continuous:
        """This is the generic continuous distribution class of the 
        provided or evaluated distribution."""
        if self._dist is None:
            self._dist, self._p_ks, self._shape_params = self.distribution()
        return self._dist
    @dist.setter
    def dist(self, dist: str | rv_continuous | None) -> None:
        """Set the distribution to be used for estimation. If a string 
        is provided, it will be converted to a continuous distribution 
        class using `ensure_generic`. If None, the distribution will be 
        estimated from the samples."""
        if isinstance(dist, str):
            dist = ensure_generic(dist)
        self._dist = dist
        if self._dist != dist:
            self._p_ks = None
            self._shape_params = None
            self._D = None
    
    @property
    def D(self) -> float:
        """Get the Kolmogorov-Smirnov test statistic, either D, D+ or 
        D-."""
        if self._D is None:
            self._D = kolmogorov_smirnov_test(self.filtered, self.dist)[0]
        return self._D

    @property
    def shape_params(self) -> Tuple[float, ...]:
        """Estimates for any distribution shape parameters (if 
        applicable), followed by those for location and scale. For most 
        random variables, shape statistics will be returned, but there 
        are exceptions (e.g. norm). Can be used to generate values with 
        the help of the dist attribute (read-only)."""
        if self._shape_params is None:
            self._dist, self._p_ks, self._shape_params = self.distribution()
        return self._shape_params
    
    @property
    def p_ks(self) -> float:
        """Get the two-tailed p-value of kolmogorov-smirnof test for 
        the provided or fitted  distribution. A higher p-value indicates 
        a better fit to the data (read-only)."""
        if self._p_ks is None:
            self._dist, self._p_ks, self._shape_params = self.distribution()
        return self._p_ks

    @property
    def excess(self) -> float:
        """Get the Fisher kurtosis (excess) of filtered samples.
        Calculations are corrected for statistical bias (read-only).
        The curvature of the distribution corresponds to the 
        curvature of a normal distribution when the excess is close to 
        zero. Distributions with negative excess kurtosis are said to be 
        platykurtic, this distribution produces fewer and/or less 
        extreme outliers than the normal distribution (e.g. the uniform 
        distribution has no outliers). Distributions with a positive 
        excess kurtosis are said to be leptokurtic (e.g. the Laplace 
        distribution, which has tails that asymptotically approach zero 
        more slowly than a Gaussian, and therefore produces more 
        outliers than the normal distribution):
            - excess < 0: less extreme outliers than normal distribution
            - excess > 0: more extreme outliers than normal distribution
        """
        if self._excess is None:
            self._excess = float(kurtosis(
                self.filtered, fisher=True, bias=False))
        return self._excess

    @property
    def p_excess(self) -> float:
        """Get the probability that the excess of the population that
        the sample was drawn from is the same as that of a corresponding
        normal distribution (read-only)."""
        if self._p_excess is None:
            self._p_excess = kurtosis_test(self.filtered)[0]
        return self._p_excess

    @property
    def skew(self) -> float:
        """Get the skewness of the filtered samples (read-only).
        Calculations are corrected for statistical bias.
        For normally distributed data, the skewness should be about zero. 
        For unimodal continuous distributions, a skewness value greater 
        than zero means that there is more weight in the right tail of 
        the distribution:
            - skew < 0: left-skewed -> long tail left
            - skew > 0: right-skewed -> long tail right
        """
        if self._skew is None:
            self._skew = float(skew(self.filtered, bias=False))
        return self._skew

    @property
    def p_skew(self) -> float:
        """Get the probability that the skewness of the population that
        the sample was drawn from is the same as that of a corresponding
        normal distribution (read-only)."""
        if self._p_skew is None:
            self._p_skew = skew_test(self.filtered)[0]
        return self._p_skew

    @property
    def p_ad(self) -> float:
        """Get the probability that the filtered samples are subject of
        the normal distribution by performing a Anderson-Darling test
        (read-only)."""
        if self._p_ad is None:
            self._p_ad = anderson_darling_test(self.filtered)[0]
        return self._p_ad

    @property
    def osm(self) -> NDArray:
        """Get the theoretical quantiles (osm, or order statistic 
        medians) of the filtered samples. This quantiles are calculated
        the same way as in `scipy.stats.probplot()` function 
        (read-only)."""
        if self._osm is None:
            osm_uniform = _calc_uniform_order_statistic_medians(self.n_filtered)
            self._osm = self.dist.ppf(osm_uniform, *self.shape_params)
        return self._osm

    @property
    def predicted(self) -> pd.Series:
        """Get the predicted values of the provided or evaluated 
        distribution by using the order statistic medians (read-only)."""
        if self._ordered.empty:
            self._predicted = pd.Series(
                self.dist.pdf(self.osm, *self.shape_params))
        return self._predicted

    @property
    def ss(self) -> float:
        """Get the sum of squared residuals (read-only)."""
        if self._ss is None:
            self._ss = float(np.sum((self.ordered - self.predicted)**2))
        return self._ss
    
    def distribution(self) -> Tuple[rv_continuous, float, Tuple[float, ...]]:
        """Estimate the distribution by selecting the one from the
        provided distributions that best reflects the filtered data.

        Returns
        -------
        dist : scipy.stats rv_continuous
            A generic continous distribution class of best fit
        p : float
            The two-tailed p-value for the best fit
        shape_params : Tuple[float, ...]
            Estimates for any shape parameters (if applicable), followed
            by those for location and scale. For most random variables,
            shape statistics will be returned, but there are exceptions
            (e.g. norm). Can be used to generate values with the help of
            returned dist
        
        Notes
        -----
        First, the p-score is calculated by performing a 
        Kolmogorov-Smirnov test to determine how well each distribution 
        fits the samples. Whatever has the highest P-score is considered
        the most accurate. This is because a higher p-score means the 
        hypothesis is closest to reality."""
        samples = self.filtered if self.nan_policy == 'omit' else self.samples
        dists =  self.possible_dists if self._dist is None else (self._dist, )
        return estimate_distribution(samples, dists)
    
    def stable_variance(
            self, alpha: float = 0.05, n_sections : int = 3) -> bool:
        """Test whether the variance remains stable across the samples. 
        
        The sample data is divided into subgroups and the variances of
        their sections are checked using the Levene test.
        
        Parameters
        ----------
        alpha : float
            Alpha risk of hypothesis tests. If a p-value is below this 
            limit, the null hypothesis is rejected
        n_sections : int, optional
            Amount of sections to divide the filtered samples into, 
            by default 3
        
        Returns
        -------
        stable : bool
            True if the p-value > alpha
        """
        assert isinstance(n_sections, int)
        assert  1 < n_sections < len(self.filtered)
        p, _ = variance_stability_test(self.filtered, n_sections=n_sections)
        return p > alpha
    
    def stable_mean(
            self, alpha: float = 0.05, n_sections : int = 3) -> bool:
        """Test whether the mean remains stable across the samples. 
        
        The sample data is divided into subgroups and the mean of their 
        sections are checked using the F test.
        
        Parameters
        ----------
        alpha : float
            Alpha risk of hypothesis tests. If a p-value is below this 
            limit, the null hypothesis is rejected
        n_sections : int, optional
            Amount of sections to divide the filtered samples into, 
            by default 3
        
        Returns
        -------
        stable : bool
            True if the p-value > alpha
        """
        assert isinstance(n_sections, int)
        assert  1 < n_sections < len(self.filtered)
        p, _ = mean_stability_test(self.filtered, n_sections=n_sections)
        return p > alpha
    
    def follows_norm_curve(
            self, alpha: float = 0.05, excess_test: bool = True,
            skew_test: bool = True, ad_test: bool = False) -> bool:
        """Checks whether the sample data is subject to normal 
        distribution by performing one or more of the following tests 
        (depending on the input):
        - Skewness test
        - Bulge test
        - Anderson-Darling test
        
        Parameters
        ----------
        alpha : float
            Alpha risk of hypothesis tests. If a p-value is below this 
            limit, the null hypothesis is rejected
        skew_test : bool, optional
            If true, an skew test will also be carried out, by default 
            True
        ad_test : bool, optional
            If true, an excess test will also be carried out, by default True
        ad_test : bool, optional
            If true, an Anderson Darling test will also be carried out,
            by default False
            
        Returns
        -------
        remain_h0 : bool
            True if all p-values of the tests performed are greater than 
            alpha, otherwise False
        
        Raises
        ------
        AssertionError
            If all flags are False.
        """
        assert any([skew_test, ad_test, excess_test]), (
            'At least one of skew_test, ad_test, excess_test must be True')
        remain_h0 = [
            (self.p_excess > alpha) if excess_test else True,
            (self.p_skew > alpha) if skew_test else True,
            (self.p_ad > alpha) if ad_test else True]
        return all(remain_h0)


class LocationDispersionEstimator(DistributionEstimator):
    """An object for various statistical estimators
    
    The attributes are calculated lazily. After the class is 
    instantiated, all attributes are set to None. As soon as an 
    attribute (actually Property) is called, the value is calculated
    and stored so that the calculation is only performed once
    
    Parameters
    ----------
    samples : NumericSample1D
        sample data
    strategy : {'eval', 'fit', 'norm', 'data'}, optional
        Which strategy should be used to determine the control 
        limits (process spread):
        - `eval`: The strategy is determined according to the given 
          evaluate function. If none is given, the internal `evaluate`
          method is used.
        - `fit`: First, the distribution that best represents the 
          process data is searched for and then the agreed process 
          spread is calculated
        - `norm`: it is assumed that the data is subject to normal 
          distribution. The variation tolerance is then calculated as 
          agreement * standard deviation
        - `data`: The quantiles for the process variation tolerance 
          are read directly from the data.
        
        Default is 'norm'.
    agreement : int or float, optional
        Specify the tolerated process variation for which the 
        control limits are to be calculated. 
        - If int, the spread is determined using the normal 
          distribution agreement*σ, 
          e.g. agreement = 6 -> 6*σ ~ covers 99.75 % of the data. 
          The upper and lower permissible quantiles are then 
          calculated from this.
        - If float, the value must be between 0 and 1.This value is
          then interpreted as the acceptable proportion for the 
          spread, e.g. 0.9973 (which corresponds to ~ 6 σ)
        
        Default is 6 because SixSigma ;-)
    possible_dists : tuple of strings or rv_continous, optional
        Distributions to which the data may be subject. Only 
        continuous distributions of scipy.stats are allowed,
        by default `DIST.COMMON`
    
    Examples
    --------

    ```python
    import numpy as np
    import daspi as dsp

    np.random.seed(1)
    samples = data = np.random.weibull(a=1.5, size=100)
    estimation = dsp.LocationDispersionEstimator(
        samples=samples,
        strategy='fit',
        agreement=6,
        possible_dists=dsp.DIST.COMMON_NOT_NORM)
    print(estimation.describe())
    ```

    So you will receive the following output:

    ```console
                      None
    n_samples          100
    n_missing            0
    min           0.002356
    max           2.724595
    R             2.722239
    mean           0.86943
    median         0.74006
    std           0.593666
    sem           0.059367
    excess        0.163836
    p_excess      0.599041
    skew          0.802202
    p_skew        0.001918
    p_ad          0.000455
    dist       weibull_min
    p_ks          0.968613
    strategy           fit
    lcl          -0.004917
    ucl            3.43952
    ```

    Notes
    -----
    A special case occurs when the agreement is 1. For a corresponding
    standard deviation, enter 1 as an integer. If you want percentiles 
    or the entire range, enter it as a floating-point number (1.0) or as 
    `float('inf')`. If strategy is 'data', `lcl` and `ucl` correspond to 
    `min` and `max`, otherwise we get `-inf` and `inf`.
    """
    __slots__ = (
        '_min',
        '_max', 
        '_R',
        '_mean',
        '_median',
        '_std',
        '_sem',
        '_lcl',
        '_ucl',
        '_strategy',
        '_agreement',
        '_k',
        '_evaluate',
        '_q_low',
        '_q_upp')
    
    _min: float | None
    _max: float | None
    _R: float | None
    _mean: float | None
    _median: float | None
    _std: float | None
    _sem: float | None
    _lcl: float | None
    _ucl: float | None
    _strategy: Literal['eval', 'fit', 'norm', 'data'] 
    _agreement: int | float
    _k: float
    _evaluate: Callable | None
    _q_low: float | None
    _q_upp: float | None

    def __init__(
            self,
            samples: NumericSample1D, 
            strategy: Literal['eval', 'fit', 'norm', 'data'] = 'norm',
            agreement: int | float = 6, 
            possible_dists: Tuple[str | rv_continuous, ...] = DIST.COMMON,
            evaluate: Callable | None = None
            ) -> None:
        super().__init__(
            samples=samples,
            dist=None,
            possible_dists=possible_dists,
            nan_policy='omit')
        self._min = None
        self._max = None
        self._R = None
        self._mean = None
        self._median = None
        self._std = None
        self._sem = None
        self._lcl = None
        self._ucl = None
        self._q_low = None
        self._q_upp = None
        self._strategy = 'norm'
        self.strategy = strategy
        self._agreement = -1
        self.agreement = agreement
        self._evaluate = evaluate
        self._descriptive_statistic_attrs = (
            'n_samples',
            'n_missing',
            'min',
            'max',
            'R',
            'mean',
            'median',
            'std',
            'sem',
            'excess',
            'p_excess',
            'skew',
            'p_skew',
            'p_ad',
            'dist',
            'p_ks',
            'strategy',
            'lcl',
            'ucl')

    @property
    def dof(self) -> int:
        """Get degree of freedom for filtered samples (read-only)."""
        return len(self.filtered)-1

    @property
    def min(self) -> float:
        """Get the minimum value of filtered samples (read-only)."""
        if self._min is None:
            self._min = float(self.filtered.min())
        return self._min

    @property
    def max(self) -> float:
        """Get the maximum value of filtered samples (read-only)."""
        if self._max is None:
            self._max = float(self.filtered.max())
        return self._max
    
    @property
    def R(self) -> float:
        """Get range of filtered samples (read-only)."""
        if self._R is None:
            self._R = self.max - self.min
        return self._R

    @property
    def mean(self) -> float:
        """Get mean of filtered samples (read-only)."""
        if self._mean is None:
            self._mean = self.filtered.mean()
        return self._mean

    @property
    def median(self) -> float:
        """Get median of filtered samples (read-only)."""
        if self._median is None:
            self._median = self.filtered.median()
        return self._median

    @property
    def std(self) -> float:
        """Get standard deviation of filtered samples (read-only)."""
        if self._std is None:
            self._std = self.filtered.std()
        return self._std

    @property
    def sem(self) -> float:
        """Get standard error mean of filtered samples (read-only)."""
        if self._sem is None:
            self._sem = float(self.filtered.sem()) # type: ignore
        return self._sem

    @property
    def lcl(self) -> float:
        """Get lower control limit according to given strategy and 
        agreement (read-only)."""
        if self._lcl is None:
            self._lcl, self._ucl = self._calculate_control_limits_()
        return self._lcl

    @property
    def ucl(self) -> float:
        """Get upper control limit according to given strategy and 
        agreement (read-only)."""
        if self._ucl is None:
            self._lcl, self._ucl = self._calculate_control_limits_()
        return self._ucl

    @property
    def q_low(self) -> float:
        """Get quantil for lower control limit according to given 
        agreement. If the samples is subject to normal distribution and 
        the agreement is given as 6, this value corresponds to the 
        0.135 % quantile: 6 σ ~ 99.73 % of the samples (read-only)."""
        if self._q_low is None:
            self._q_low = float(stats.norm.cdf(-self.agreement / 2))
        return self._q_low

    @property
    def q_upp(self) -> float:
        """Get quantil for upper control limit according to given 
        agreement. If the sample data is subject to normal distribution 
        and the agreement is given as 6, this value corresponds to the 
        Q_0.99865: 0.99865-quantile or 99.865-percentile (read-only)."""
        if self._q_upp is None:
            self._q_upp = 1 - self.q_low
        return self._q_upp

    @property
    def strategy(self) -> Literal['eval', 'fit', 'norm', 'data']:
        """Strategy used to determine the control limits. The control 
        limits can also be interpreted as the process range.

        Set strategy as one of {'eval', 'fit', 'norm', 'data'}
            - eval: If no evaluate function is given, the strategy is 
            determined according to the internal evaluate method. 
            - fit: First, the distribution is searched for that best 
            represents the process data and then the process variation 
            tolerance is calculated
            - norm: it is assumed that the data is subject to normal 
            distribution. The variation tolerance is then calculated as 
            agreement * standard deviation
            - data: The quantiles for the process variation tolerance 
            are read directly from the samples."""
        return self._strategy
    @strategy.setter
    def strategy(self, strategy: Literal['eval', 'fit', 'norm', 'data']) -> None:
        assert strategy in ['eval', 'fit', 'norm', 'data']
        if self._strategy != strategy:
            self._strategy = strategy
            self._reset_values_()

    @property
    def agreement(self) -> float:
        """Get the multiplier of the σ agreement for Cp and Cpk 
        value (default 6). By setting this value the cp and cpk values
        are resetted to None.
        
        If setting agreement by giving the percentile, enter the 
        acceptable proportion for the spread, e.g. 0.9973 
        (which corresponds to ~ 6 σ).
        
        A special case occurs when the agreement is 1. For a
        corresponding standard deviation, enter 1 as an integer. If you
        want percentiles or the entire range, enter it as a
        floating-point number (1.0) or as `float('inf')`."""
        return self._agreement
    @agreement.setter
    def agreement(self, agreement: int | float) -> None:
        assert agreement > 0, (
            'Agreement must be set as a percentage (0.0 < agreement <= 1.0) '
            + 'or as a multiple of the standard deviation (agreement >= 1), '
            + f'got {agreement}.')
        
        is_percentile = (
            agreement < 1 or (agreement == 1 and isinstance(agreement, float)))
        if is_percentile:
            self._k = float(stats.norm.ppf((1 + agreement) / 2))
            agreement = 2 * self._k
        else:
            self._k = agreement / 2
        
        if self._agreement != agreement:
            self._agreement = agreement
            self._reset_values_()

    def z_transform(self, x: float) -> float:
        """Transform value to z-score.
        
        This method produces a value from a distribution with a mean of 
        0 and a standard deviation of 1. The value indicates how many
        standard deviations the value is from the mean.

        Parameters
        ----------
        x : float
            value to be transformed

        Returns
        -------
        z : float
            z-score
        """
        return (x - self.mean) / self.std

    def mean_ci(self, level: float = 0.95) -> Tuple[float, float]:
        """Two sided confidence interval for mean of filtered data

        Parameters
        ----------
        level : float in (0, 1), optional
            confidence level, by default 0.95

        Returns
        -------
        ci_low, ci_upp : float
            lower and upper confidence level
        """
        ci_low, ci_upp = mean_ci(sample=self.filtered, level=level)[1:]
        return ci_low, ci_upp

    def median_ci(self, level: float = 0.95) -> Tuple[float, float]:
        """Two sided confidence interval for median of filtered data

        Parameters
        ----------
        level : float in (0, 1), optional
            confidence level, by default 0.95

        Returns
        -------
        ci_low, ci_upp : float
            lower and upper confidence level
        """
        ci_low, ci_upp = median_ci(sample=self.filtered, level=level)[1:]
        return ci_low, ci_upp

    def stdev_ci(self, level: float = 0.95) -> Tuple[float, float]:
        """Two sided confidence interval for standard deviation of 
        filtered data

        Parameters
        ----------
        level : float in (0, 1), optional
            confidence level, by default 0.95

        Returns
        -------
        ci_low, ci_upp : float
            lower and upper confidence level
        """
        ci_low, ci_upp = stdev_ci(sample=self.filtered, level=level)[1:]
        return ci_low, ci_upp
    
    def evaluate(self) -> Literal['fit', 'norm', 'data']:
        """Evaluate strategy to calculate control limits. If no evaluate
        function is given the strategy is evaluated as follows:
        
        1. If variance is not stable within the samples
        -> strategy = 'data'
        2. If variance and mean is stable and samples follow a normal 
        curve -> strategy = 'norm'
        3. If variance and mean is stable but samples don't follow a
        normal curve -> strategy = 'fit'
        4. If variance is stable but mean not and samples follow a 
        normal curve -> strategy = 'norm'
        5. If variance is stable but mean not and samples don't follow a 
        normal curve -> strategy = 'data'

        Returns
        -------
        strategy : {'fit', 'norm', 'data'}  
            Evaluated strategy to calculate control limits
        """
        if self._evaluate is not None:
            strategy = self._evaluate(self)
            assert strategy in ('fit', 'norm', 'data'), (
                f'Given evaluate function returned {strategy}, '
                '"fit", "norm" or "data" is required')
            return strategy
        
        if not self.stable_variance():
            strategy = 'data'
        elif self.stable_mean():
            strategy = 'norm' if self.follows_norm_curve() else 'fit'
        else:
            strategy = 'norm' if self.follows_norm_curve() else 'data'
        return strategy
    
    def _calculate_control_limits_(self) -> Tuple[float, float]:
        """Calculate the control limits according to given strategy
        
        - `eval`: first evaluate the strategy according to evaluate 
            method. Then the limits are calculated using one of the 
            following points.
        - `fit`: first fit samples to a distribution and then calculate
            quantile for this distribution according to given agreement.
        - `norm`: The control limits are calculated from the mean plus 
            and minus the standard deviation multiplied by the expansion 
            factor k.
        - `data`: The quantiles are calculated directly from the sample
            according the given agreement

        Returns
        -------
        lcl, ucl : float
            control limits also known as process range.
        """
        match self.strategy:
            case 'eval':
                self.strategy = self.evaluate()
                lcl, ucl = self._calculate_control_limits_()
            case 'fit':
                lcl = float(self.dist.ppf(self.q_low, *self.shape_params))
                ucl = float(self.dist.ppf(self.q_upp, *self.shape_params))
            case 'norm':
                lcl = self.mean - self._k * self.std
                ucl = self.mean + self._k * self.std
            case 'data':
                lcl = float(np.quantile(self.filtered, self.q_low))
                ucl = float(np.quantile(self.filtered, self.q_upp))
        return lcl, ucl

    def _reset_values_(self) -> None:
        """Set the control limits and quantiles to None. This function 
        is called when one of the values relevant to the calculation of
        those limits is adjusted (strategy or agreement for the control
        limits)."""
        self._lcl = None
        self._ucl = None
        self._q_low = None
        self._q_upp = None


class ProcessEstimator(LocationDispersionEstimator):
    """An object for various statistical estimators. This class extends 
    the estimator with process-specific statistics such as specification
    limits, Cp and Cpk values.
    
    The attributes are calculated lazily. After the class is instantiated,
    all attributes are set to None. As soon as an attribute (actually
    Property) is called, the value is calculated and stored so that the
    calculation is only performed once.
    
    Parameters
    ----------
    samples : NumericSample1D
        1D array of process data.
    spec_limits : SpecLimits
        Specification limits for process data.
    error_values : tuple of float, optional
        If the process data may contain coded values for measurement 
        errors or similar, they can be specified here, 
        by default [].
    strategy : {'eval', 'fit', 'norm', 'data'}, optional
        Which strategy should be used to determine the control 
        limits (process spread):
        - `eval`: The strategy is determined according to the given 
        evaluate function. If none is given, the internal `evaluate`
        method is used.
        - `fit`: First, the distribution that best represents the 
        process data is searched for and then the agreed process 
        spread is calculated
        - norm: it is assumed that the data is subject to normal 
        distribution. The variation tolerance is then calculated as 
        agreement * standard deviation
        - data: The quantiles for the process variation tolerance 
        are read directly from the data.
        by default 'norm'
    agreement : float or int, optional
        Specify the tolerated process variation for which the 
        control limits are to be calculated. 
        - If int, the spread is determined using the normal 
        distribution agreement*σ, 
        e.g. agreement = 6 -> 6*σ ~ covers 99.75 % of the data. 
        The upper and lower permissible quantiles are then 
        calculated from this.
        - If float, the value must be between 0 and 1.This value is
        then interpreted as the acceptable proportion for the 
        spread, e.g. 0.9973 (which corresponds to ~ 6 σ)
        by default 6
    possible_dists : tuple of strings or rv_continous, optional
        Distributions to which the data may be subject. Only 
        continuous distributions of scipy.stats are allowed,
        by default DIST.COMMON

    Examples
    --------
    You can get a comprehensive analysis of your process using the 
    `describe()` method, which returns a `pandas.DataFrame`. This 
    contains all important metrics, such as the Cp (if possible) and 
    Cpk values:
    
    ```python
    import daspi as dsp

    df = dsp.load_dataset('drop_card')
    spec_limits = dsp.SpecLimits(0, float(df.loc[0, 'usl']))
    target = 'distance'

    drop_process = dsp.ProcessEstimator(
        samples=df[target],
        spec_limits=spec_limits)
    print(drop_process.describe())
    ```

    However, in this dataset, the cards were dropped in two different 
    ways. To compare both methods, a DataFrame containing both process 
    analyses can be created as follows:

    ```python
    method_mapping = {0: 'parallel', 1: 'perpendicular'}
    samples_parallel = df[df['method']==method_mapping[0]][target]
    samples_series = df[df['method']==method_mapping[1]][target]

    drop_analysis = pd.concat([
        dsp.ProcessEstimator(samples_parallel, spec_limits).describe(),
        dsp.ProcessEstimator(samples_series, spec_limits).describe()],
        axis=1,
        ignore_index=True,
    ).rename(
        columns=method_mapping
    )
    print(drop_analysis)
    ```

    You can get a detailed visual analysis with the precast chart 
    `daspi.plotlib.precast.ProcessCapabilityAnalysisCharts`
    """
    __slots__ = (
        '_spec_limits',
        '_n_ok',
        '_n_nok',
        '_ok',
        '_nok',
        '_nok_norm', 
        '_nok_fit',
        '_error_values',
        '_n_errors',
        '_cp',
        '_cpk',
        '_Z', 
        '_Z_lt')
    
    _spec_limits: SpecLimits
    _n_ok: int | None
    _n_nok: int | None
    _ok: float | None
    _nok: float | None
    _nok_norm: float | None
    _nok_fit: float | None
    _error_values: Tuple[float, ...]
    _n_errrors: int
    _cp: float | None
    _cpk: float | None
    _Z: float | None
    _Z_lt: float | None

    def __init__(
            self,
            samples: NumericSample1D, 
            spec_limits: SpecLimits | Specification,
            error_values: Tuple[float, ...] = (),
            strategy: Literal['eval', 'fit', 'norm', 'data'] = 'norm',
            agreement: float | int = 6, 
            possible_dists: Tuple[str | rv_continuous, ...] = DIST.COMMON
            ) -> None:
        self._n_ok = None
        self._n_nok = None
        self._n_errors = None
        self._ok = None
        self._nok = None
        self._nok_norm = None
        self._nok_fit = None
        self._cp = None
        self._cpk = None
        self._Z = None
        self._Z_lt = None
        self._error_values = error_values
        if isinstance(spec_limits, Specification):
            spec_limits = spec_limits.LIMITS
        self._spec_limits = spec_limits
        self._reset_values_()
        super().__init__(samples, strategy, agreement, possible_dists)
    
    @property
    def descriptive_statistic_attrs(self) -> Tuple[str, ...]:
        """Get attribute names used for `describe` method (read-only)."""
        attrs = (
            'n_samples',
            'n_missing',
            'n_ok',
            'n_nok',
            'n_errors',
            'ok',
            'nok', 
            'nok_norm',
            'nok_fit',
            'min',
            'max',
            'R',
            'mean',
            'median',
            'std',
            'sem',
            'excess',
            'p_excess',
            'skew',
            'p_skew',
            'p_ad',
            'dist',
            'p_ks',
            'strategy',
            'lcl',
            'ucl',
            'lsl',
            'usl',
            'cp',
            'cpk',
            'Z',
            'Z_lt')
        return attrs
        
    @property
    def filtered(self) -> Series:
        """Get the data without error values and no missing value
         (read-only)."""
        if self._filtered.empty:
            self._filtered = pd.to_numeric(
                self.samples[
                    ~ (self.mask_error() | self.mask_missing())])
        return self._filtered
    
    @property
    def n_ok(self) -> int:
        """Get amount of OK-values (read-only)."""
        if self._n_ok is None:
            self._n_ok = int(
                self.n_samples
                - self.n_nok
                - self.n_errors
                - self.n_missing)
        return self._n_ok
    
    @property
    def n_nok(self) -> int:
        """Get amount of NOK-values (read-only)."""
        if self._n_nok is None:
            self._n_nok = int(self.mask_nok().sum())
        return self._n_nok
    
    @property
    def ok(self) -> str:
        """Get amount of OK-values as percent (read-only)."""
        if self._ok is None:
            self._ok = self.n_ok/self.n_samples
        return f'{100 * self._ok:.2f} %'
    
    @property
    def nok(self) -> str:
        """Get amount of NOK-values as percent (read-only)."""
        if self._nok is None:
            self._nok = self.n_nok/self.n_samples
        return f'{100 * self._nok:.2f} %'
    
    @property
    def nok_norm(self) -> str:
        """Predict the amount NOK-values as percent based on the 
        norm distribution (read-only)."""
        if self._nok_norm is None:
            self._nok_norm = float(
                1 - norm.cdf(self.usl, loc=self.mean, scale=self.std)
                + norm.cdf(self.lsl, loc=self.mean, scale=self.std))
        return f'{100 * self._nok_norm:.2f} %'
    
    @property
    def nok_fit(self) -> str:
        """Predict the amount NOK-values as percent based on the 
        fitted distribution (read-only)."""
        if self._nok_fit is None:
            self._nok_fit = float(
                1 - self.dist.cdf(self.usl, *self.shape_params)
                + self.dist.cdf(self.lsl, *self.shape_params))
        return f'{100 * self._nok_fit:.2f} %'
    
    @property
    def n_errors(self) -> int:
        """Get amount of error values (read-only)."""
        if self._n_errors is None:
            self._n_errors = self.samples.isin(self._error_values).sum()
        return self._n_errors

    @property
    def lsl(self) -> float:
        """Get the lower specification limit (read-only)."""
        return self.spec_limits.lower

    @property
    def usl(self) -> float:
        """Get the upper specification limit (rad-only)."""
        return self.spec_limits.upper

    @property
    def spec_limits(self) -> SpecLimits:
        """Get and set the specification limits."""
        return self._spec_limits
    @spec_limits.setter
    def spec_limits(self, spec_limits: SpecLimits | Specification) -> None:
        if isinstance(spec_limits, Specification):
            spec_limits = spec_limits.LIMITS
        
        if spec_limits.to_tuple() != self.spec_limits.to_tuple():
            self._reset_values_()
        self.spec_limits = spec_limits

    @property
    def control_limits(self) -> Tuple[float, float]:
        """Get lower and upper control limits (read-only)."""
        return (self.lcl, self.ucl)
    
    @property
    def control_range(self) -> float:
        """Get the range (span) of the control limits (read-only)."""
        return self.ucl - self.lcl
    
    @property
    def tolerance(self) -> float:
        """Get tolerance range. If one of the specification limits is 
        not specified, inf is returned (read-only)."""
        return self.spec_limits.tolerance
    
    @property
    def cp(self) -> float | None:
        """Cp is a measure of process capability. Cp is the ratio of the 
        specification width (usl - lsl) to the process variation 
        (agreement*σ). The location is not taken into account by the 
        Cp value. This value therefore only indicates the potential for 
        the Cpk value.
        This value cannot be calculated unless an upper and lower 
        specification limit is given. In this case, None is returned."""
        if self.spec_limits.is_unbounded:
            return None
        
        if self._cp is None:
            self._cp = self.tolerance / (self.agreement * self.std)
        return self._cp
    
    @property
    def cpl(self) -> float:
        """Cpl is a measure of process capability. It is the ratio 
        of the distance between the process mean and the lower 
        specification limit and the lower spread of the process.
        Returns inf if no lower specification limit is specified."""
        return (self.mean - self.lsl) / (self.mean - self.lcl)
    
    @property
    def cpu(self) -> float:
        """Cpu is a measure of process capability. It is the ratio 
        of the distance between the process mean and the upper 
        specification limit and the upper spread of the process.
        Returns inf if no upper specification limit is specified."""
        return (self.usl - self.mean) / (self.ucl - self.mean)
    
    @property
    def cpk(self) -> float | None:
        """Estimates what the process is capable of producing, 
        considering  that the process mean may not be centered between 
        the specification limits. It's calculated as the minimum of
        Cpl and Cpu.
        In general, higher Cpk values indicate a more capable process. 
        Lower Cpk values indicate that the process may need improvement."""
        if self.spec_limits.both_unbounded:
            return None
        return min([self.cpl, self.cpu])
    
    @property
    def Z(self) -> float:
        """The Sigma level Z is another process capability indicator 
        alongside cp and cpk. It describes how many standard deviations 
        can be placed between the mean value and the nearest tolerance 
        limit of a process."""
        if self._Z is None:
            limit = self.lsl if self.cpl < self.cpu else self.usl
            self._Z = abs(self.z_transform(limit))
        return self._Z
    
    @property
    def Z_lt(self) -> float:
        """Statements about long-term capabilities can be derived from 
        short-term capabilities using the σ level. The empirically 
        determined value of 1.5 is subtracted from the σ level."""
        if self._Z_lt is None:
            self._Z_lt = self.Z - SIGMA_DIFFERENCE
        return self._Z_lt

    def mask_error(self) -> 'Series[bool]':
        """Returns a boolean mask indicating which samples are 
        considered errors.

        A sample is marked as an error if its value is found in the 
        predefined set of error values (`_error_values`).

        Returns
        -------
        Series[bool]
            A boolean Series where True indicates an erroneous sample.
        """
        return self.samples.isin(self._error_values)

    def mask_nok(self) -> 'Series[bool]':
        """Returns a boolean mask indicating which filtered samples are 
        out of specification.

        A sample is considered not OK (NOK) if it is less than or equal 
        to the lower specification limit (`lsl`) or greater than or 
        equal to the upper specification limit (`usl`).

        Returns
        -------
        Series[bool]
            A boolean Series where True indicates a sample that is out 
            of spec.
        
        Notes
        -----
        This mask only checks for out-of-spec values and does not 
        consider missing or erroneous samples. Therefore, it is not the 
        exact inverse of `mask_ok()`, which also excludes missing and 
        error values. To get the full set of invalid samples, combine 
        this mask with `mask_missing()` and `mask_error()`.
        """
        return (self.filtered <= self.lsl) | (self.filtered >= self.usl)

    def mask_ok(self) -> Series:
        """Returns a boolean mask indicating which samples are valid 
        (OK).

        A sample is considered OK if it is:
        - Not missing (i.e., not NaN)
        - Not an error (i.e., not in `_error_values`)
        - Within specification limits (`lsl` < value < `usl`)

        Returns
        -------
        Series[bool]
            A boolean Series where True indicates a valid sample.
        
        Notes
        -----
        This mask is the logical inverse of the union of 
        `mask_missing()`, `mask_error()`, and `mask_nok()`. It ensures 
        that only fully valid samples are marked as OK, whereas 
        `mask_nok()` alone does not account for missing or erroneous 
        values.
        """
        return ~(self.mask_missing() | self.mask_error() | self.mask_nok())

    def _reset_values_(self) -> None:
        """Set all values relevant to process capability to None. This 
        function is called when one of the values relevant to the 
        calculation of capability values is adjusted (specification 
        limits or agreement for the control limits). This ensures that 
        the process capability values are recalculated."""
        super()._reset_values_()
        self._n_ok = None
        self._n_nok = None
        self._n_errors = None
        self._ok = None
        self._nok = None
        self._nok_norm = None
        self._nok_fit = None
        self._cp = None
        self._cpk = None
        self._Z = None
        self._Z_lt = None


class GageEstimator(LocationDispersionEstimator):
    """Estimates the process capability of a single measurement system
    using the Gage Study Type 1 method.

    Parameters
    ----------
    samples : NumericSample1D
        The samples used to estimate the process capability.
    reference : float | None
        The reference value of the sample under test.
    U_cal : float | None
        The expanded measurement uncertainty of the gage used to 
        measure the reference value.
    tolerance : float | SpecLimits | Specification
        The tolerance range for the measurement.
    resolution : float | None
        The resolution of the measurement system. If None, the 
        resolution is estimated from the samples.
    cg_limit : float, optional
        The limit for the capability index, default is 1.33.
    cgk_limit : float, optional
        The limit for the capability index, default is 1.33.
    tolerance_ratio : float, optional
        The proportion of the tolerance range (between 0 and 1) used 
        to calculate the adjusted limits, default is 0.2 (20%).
    resolution_ratio_limit : float, optional
        The limit for the resolution proportion, default is 0.05.
    bias_corrected : bool, optional
        Indicates whether the bias is corrected for the Gage R&R study. 
        If True, the bias is not included in the measurement uncertainty; 
        otherwise, it is included. Default is False.
    
    Examples
    --------

    ```python
    import daspi as dsp

    df = dsp.load_dataset('grnr_adjustment')
    gage = dsp.GageEstimator(
        samples=df['result_gage'],
        reference=df['reference'][0],
        U_cal=df['U_cal'][0],
        tolerance=df['tolerance'][0],
        resolution=df['resolution'][0])
    print(gage.describe())
    ```

    ```console
                       result_gage
    n_samples         6.000000e+01
    n_missing         6.000000e+00
    n_outlier         0.000000e+00
    min               1.000700e+00
    max               1.001600e+00
    R                 9.000000e-04
    mean              1.000809e+00
    median            1.000800e+00
    std               1.306999e-04
    sem               1.778600e-05
    p_ad              9.866969e-20
    lower             9.870000e-01
    upper             1.013000e+00
    cg                3.315484e+01
    cgk               3.109092e+01
    bias              8.092593e-04
    p_bias            3.723292e-44
    T_min_cg          5.214925e-03
    T_min_cgk         1.330752e-02
    T_min_res         2.000000e-03
    resolution_ratio  7.692308e-04
    u_re              2.886751e-05
    u_bias            1.014135e-04
    u_evr             1.306999e-04
    u_ms              1.654302e-04
    ```

    References
    ----------
    [1] Dr. Bill McNeese, BPI Consulting, LLC (09.2012)
        https://www.spcforexcel.com/knowledge/measurement-systems-analysis-gage-rr/anova-gage-rr-part-1/
    
    [2] VDA Band 5, Mess- und Prüfprozesse. Eignung, Planung und Management
        (Juli 2021) 3. überarbeitete Auflage
    """

    __slots__ = (
        '_specification',
        '_reference',
        '_U_cal',
        '_resolution',
        '_cg_limit', 
        '_cgk_limit',
        '_tolerance_ratio',
        '_resolution_ratio_limit', 
        '_cg', 
        '_cgk',
        '_limits',
        '_resolution_ratio', 
        '_bias',
        '_p_bias',
        '_T_min_cg',
        '_T_min_cgk',
        '_T_min_res', 
        '_process',
        '_u_re',
        '_u_bias',
        '_u_evr',
        '_u_ms',
        '_bias_corrected')
    _specification: Specification
    _reference: float
    _U_cal: float
    _resolution: float
    _cg_limit: float
    _cgk_limit: float
    _tolerance_ratio: float
    _resolution_ratio_limit: float
    _cg: float | None
    _cgk: float | None
    _limits: SpecLimits | None
    _resolution_ratio: float | None
    _bias: float | None
    _T_min_cg: float | None
    _T_min_cgk: float | None
    _T_min_res: float | None
    _process: ProcessEstimator | None
    _u_re: float | None
    _u_bias: float | None
    _u_evr: float | None
    _u_ms: float | None
    _bias_corrected: bool

    def __init__(self,
            samples: NumericSample1D,
            reference: float | None,
            U_cal: float | None,
            tolerance: float | SpecLimits | Specification,
            resolution: float | None,
            cg_limit: float = 1.33,
            cgk_limit: float = 1.33,
            tolerance_ratio: float = 0.2,
            resolution_ratio_limit: float = 0.05,
            bias_corrected: bool = False,
            ) -> None:
        super().__init__(
            samples=samples,
            strategy='norm',
            agreement=6,
            possible_dists=DIST.COMMON,
            evaluate=None)
        self.resolution = resolution
        self.reference = reference
        self.U_cal = U_cal
        self.specification = tolerance
        self._cg_limit = cg_limit
        self._cgk_limit = cgk_limit
        self._tolerance_ratio = tolerance_ratio
        self._resolution_ratio_limit = resolution_ratio_limit
        self._bias_corrected = bias_corrected
        self._descriptive_statistic_attrs = (
            'n_samples',
            'n_missing',
            'n_outlier',
            'min',
            'max',
            'R',
            'mean', 
            'median',
            'std',
            'sem',
            'p_ad',
            'lower',
            'upper',
            'cg',
            'cgk', 
            'bias',
            'p_bias',
            'T_min_cg',
            'T_min_cgk',
            'T_min_res',
            'resolution_ratio',
            'u_re',
            'u_bias',
            'u_evr',
            'u_ms')
        self._reset_values_()
    
    @property
    def resolution(self) -> float:
        """The resolution of the measurement."""
        return self._resolution
    @resolution.setter
    def resolution(self, resolution: float | None) -> None:
        if resolution is None:
            resolution = self.estimate_resolution()
        self._resolution = resolution
        self._reset_values_()
    
    @property
    def reference(self) -> float:
        """The calibrated value of the sample under test."""
        return self._reference
    @reference.setter
    def reference(self, reference: float | None) -> None:
        self._reference = self.median if reference is None else reference
        self._reset_values_()
    
    @property
    def U_cal(self) -> float:
        """The expanded uncertainty of the calibration."""
        return self._U_cal
    @U_cal.setter
    def U_cal(self, U_cal: float | None) -> None:
        self._U_cal = 2 * self.resolution if U_cal is None else U_cal
        self._reset_values_()

    @property
    def specification(self) -> Specification:
        """The specification holding the limits, nominal and tolerance 
        of the process."""
        return self._specification
    @specification.setter
    def specification(
            self, specification: float | SpecLimits | Specification) -> None:
        nominal = self.reference

        if isinstance(specification, Specification):
            tolerance = specification.TOLERANCE
        elif isinstance(specification, SpecLimits):
            tolerance = specification.tolerance
        else:
            tolerance = specification

        self._specification = Specification(nominal=nominal, tolerance=tolerance)
        self._reset_values_()
    
    @property
    def tolerance_ratio(self) -> float:
        """Gets the ratio of the tolerance range used in the calculation 
        of adjusted limits. This value represents the proportion of the 
        total tolerance that is allocated for adjustments."""
        return self._tolerance_ratio
    @tolerance_ratio.setter
    def tolerance_ratio(self, tolerance_ratio: float) -> None:
        self._tolerance_ratio = tolerance_ratio
        self._reset_values_()
    
    @property
    def resolution_ratio_limit(self) -> float:
        """The limit of the resolution ratio."""
        return self._resolution_ratio_limit
    @resolution_ratio_limit.setter
    def resolution_ratio_limit(
            self, resolution_ratio_limit: float) -> None:
        self._resolution_ratio_limit = resolution_ratio_limit
        self._reset_values_()
    
    @property
    def bias_corrected(self) -> bool:
        """Whether the bias is corrected for the Gage R&R study. If 
        True, the bias itself is not included in the measurement 
        uncertainty for the bias; otherwise, it is."""
        return self._bias_corrected
    @bias_corrected.setter
    def bias_corrected(self, bias_corrected: bool) -> None:
        self._bias_corrected = bias_corrected
        self._u_bias = None
    
    @property
    def limits(self) -> SpecLimits:
        """The adjusted specification limits of the process (read-only)."""
        if self._limits is None:
            self._limits = SpecLimits(
                self.nominal - self.tolerance_ratio * self.tolerance / 2,
                self.nominal + self.tolerance_ratio * self.tolerance / 2)
        return self._limits
    
    @property
    def lower(self) -> float:
        """The adjusted lower specification limit (read-only)."""
        return self.limits.lower
    
    @property
    def upper(self) -> float:
        """The adjusted upper specification limit (read-only)."""
        return self.limits.upper
    
    @property
    def cg_limit(self) -> float:
        """The limit of the capability index (read-only)."""
        return self._cg_limit
    
    @property
    def cgk_limit(self) -> float:
        """The limit of the capability index (read-only)."""
        return self._cgk_limit

    @property
    def process(self) -> ProcessEstimator:
        """The process for which the measurement system is to be 
        evaluated (read-only)."""
        if self._process is None:
            self._process = ProcessEstimator(
                samples=self.samples,
                spec_limits=self.limits,
                strategy=self.strategy,
                agreement=self.agreement,
                possible_dists=self.possible_dists)
        return self._process
    
    @property
    def nominal(self) -> float:
        """The nominal value of the specification (read-only)."""
        return self.specification.NOMINAL
    
    @property
    def tolerance(self) -> float:
        """The tolerance of the specification (read-only)."""
        return self.specification.TOLERANCE

    @property
    def tolerance_adj(self) -> float:
        """The adjusted (0.2*T) tolerance of the specification 
        (read-only)."""
        return self.limits.tolerance

    @property
    def n_outlier(self) -> int:
        """The number of outliers in the measurement process (read-only)."""
        return self.process.n_nok
    
    @property
    def cg(self) -> float | None:
        """The repeatability of the measuring system without taking bias
        into account (read-only)."""
        if self._cg is None:
            self._cg = self.process.cp
        return self._cg
    
    @property
    def cgk(self) -> float | None:
        """The repeatability of the measuring system taking into account 
        the bias(read-only)."""
        if self._cgk is None:
            self._cgk = (
                (self.tolerance_adj / 2 - abs(self.bias)) 
                / (self.control_range / 2))
        return self._cgk
    
    @property
    def control_range(self) -> float:
        return self.process.control_range
    
    @property
    def resolution_ratio(self) -> float:
        if self._resolution_ratio is None:
            self._resolution_ratio = self.resolution / self.tolerance
        return self._resolution_ratio
    
    @property
    def bias(self) -> float:
        """The bias of the process (read-only)."""
        if self._bias is None:
            self._bias = self.mean - self.reference
        return self._bias
    
    @property
    def p_bias(self) -> float | None:
        """The probability of the bias being significant by performing
        a t-test (read-only)."""
        if self._p_bias is None:
            self._p_bias = t_test(self.filtered, self.reference)[0]
        return self._p_bias

    @property
    def T_min_cg(self) -> float | None:
        """The minimum allowed tolerance for this testing system based
        on the capability cg of the process (read-only)."""
        if self.cg is None:
            return None
        
        if self._T_min_cg is None:
            self._T_min_cg = (
                self.cg_limit * self.control_range / self.tolerance_ratio)
        return self._T_min_cg
    
    @property
    def T_min_cgk(self) -> float | None:
        """The minimum allowed tolerance for this testing system based
        on the capability cgk of the process (read-only)."""
        if self.cgk is None:
            return None
        
        if self._T_min_cgk is None:
            self._T_min_cgk = (
                (self.cgk_limit * self.control_range / 2 + abs(self.bias))
                / (self.tolerance_ratio / 2))
        return self._T_min_cgk
    
    @property
    def T_min_res(self) -> float:
        """The minimum allowed tolerance for this testing system based
        on the resolution of the testing system (read-only)."""
        if self._T_min_res is None:
            self._T_min_res = (
                self.resolution / self.resolution_ratio_limit)
        return self._T_min_res
    
    @property
    def u_re(self) -> float:
        """The uncertainty of the resolution of the testing system
        (read-only)."""
        if self._u_re is None:
            self._u_re = self.resolution * ANOVA.RESOLUTION_TO_UNCERTAINTY
        return self._u_re
    
    @property
    def u_bias(self) -> float:
        """The uncertainty of the bias of the testing system (read-only)."""
        if self._u_bias is None:
            bias = 0 if self.bias_corrected else self.bias
            self._u_bias = root_sum_squares(
                bias, self.U_cal/2, self.std/(self.n_samples**0.5))
        return self._u_bias # type: ignore
    
    @property
    def u_evr(self) -> float:
        """The uncertainty of the expanded variance ratio of the testing
        system (read-only)."""
        if self._u_evr is None:
            self._u_evr = self.std
        return self._u_evr
    
    @property
    def u_ms(self) -> float:
        """The uncertainty of the measurement system (read-only)."""
        if self._u_ms is None:
            u_equipement = max(self.u_re, self.u_evr)
            self._u_ms = root_sum_squares(self.u_bias, u_equipement)
        return self._u_ms # type: ignore
    
    def check(self) -> Dict[str, bool]:
        """Perform a few checks to determine if the testing system is 
        capable of measuring the process."""
        checks = dict(
            n_samples=self.n_samples >= 50,
            U_cal=self.U_cal <= self.tolerance * self.tolerance_ratio / 2,
            resolution=self.resolution_ratio <= self.resolution_ratio_limit,
            cg=True if self.cg is None else self.cg >= self.cg_limit,
            cgk=True if self.cgk is None else self.cgk >= self.cgk_limit,)
        return checks
    
    def estimate_resolution(self) -> float:
        """Estimate the resolution of the testing system."""
        return estimate_resolution(self.filtered)
    
    def _reset_values_(self) -> None:
        """Set all values relevant to process capability to None. This 
        function is called when one of the values relevant to the 
        calculation of capability values is adjusted (specification 
        limits or agreement for the control limits). This ensures that 
        the process capability values are recalculated."""
        super()._reset_values_()
        self._limits = None
        self._resolution_ratio = None
        self._bias = None
        self._p_bias = None
        self._cg = None
        self._cgk = None
        self._T_min_cg = None
        self._T_min_cgk = None
        self._T_min_res = None
        self._process = None
        self._u_re = None
        self._u_bias = None
        self._u_evr = None
        self._u_ms = None


def estimate_distribution(
        data: NumericSample1D,
        dists: Tuple[str|rv_continuous, ...] = DIST.COMMON
        ) -> Tuple[rv_continuous, float, Tuple[float, ...]]:
    """First, the p-score is calculated by performing a 
    Kolmogorov-Smirnov test to determine how well each distribution fits
    the data. Whatever has the highest P-score is considered the most
    accurate. This is because a higher p-score means the hypothesis is
    closest to reality.
    
    Parameters
    ----------
    data : NumericSample1D
        1d array of data for which a distribution is to be searched
    dists : tuple of strings or rv_continous, optional
        Distributions to which the data may be subject. Only 
        continuous distributions of scipy.stats are allowed,
        by default DIST.COMMON
    
    Returns
    -------
    dist : scipy.stats rv_continuous
        A generic continous distribution class of best fit
    p : float
        The two-tailed p-value for the best fit
    shape_params : Tuple[float, ...]
        Estimates for any shape parameters (if applicable), followed 
        by those for location and scale. For most random variables, 
        shape statistics will be returned, but there are exceptions 
        (e.g. norm). Can be used to generate values with the help of
        returned dist
    """
    dists = (dists, ) if isinstance(dists, (str, rv_continuous)) else dists
    results = {d: kolmogorov_smirnov_test(data, d) for d in dists}
    dist, (p, _, shape_params) = max(results.items(), key=lambda i: i[1][0])
    dist = ensure_generic(dist)
    return dist, p, shape_params

def _extended_range_(
        data: NumericSample1D,
        margin: float
        ) -> Tuple[float, float]:
    """Returns the extended range of the data. The extended range is
    the range of the data plus a margin. The margin is a percentage
    of the range of the data. The margin is added to the lower and
    upper bound of the data. The formula is as follows:

    $$
    margin_{data} = margin(max(data) - min(dat))
    $$

    $$
    extended_{min} = min(data) - margin_{data}
    $$

    $$
    extended_{max} = max(data) + margin_{data}
    $$
    
    Parameters
    ----------
    data : NumericSample1D
        The data to be used to calculate the extended range
    margin : float
        The margin to be added to the range of the data.
        - 0 returns the range of the data
        - 1 returns 3 times the range: min - 1*range, max + 1*range
    
    Returns
    -------
    Tuple[float, float]
        The extended range of the data
    
    Raises
    ------
    AssertionError:
        If the margin is less than 0
    AssertionError:
        If the margin is too small, so that the extended_max is less or 
        equal the extended_min
    """
    assert margin >= 0, (
        f'Margin must be greater than or equal to 0, got {margin}')

    data_min = min(data)
    data_max = max(data)
    if margin == 0:
        return data_min, data_max
    
    margin_data = margin * (data_max - data_min)
    extended_min = data_min - margin_data
    extended_max = data_max + margin_data
    assert extended_max > extended_min, (
        f'Margin is too small: {margin}')
    
    return extended_min, extended_max

def estimate_kernel_density(
        data: NumericSample1D,
        *,
        stretch: float = 1,
        height: float | None = None, 
        base: float = 0,
        n_points: int = DEFAULT.KD_SEQUENCE_LEN,
        margin: float = 0.5,
        ) -> Tuple[NDArray, NDArray]:
    """Estimates the kernel density of data and returns values that are 
    useful for a plot. If those values are plotted in combination with 
    a histogram, set height as max value of the hostogram.
    
    Kernel density estimation is a way to estimate the probability 
    density function (PDF) of a random variable in a non-parametric way. 
    The used gaussian_kde function of scipy.stats works for both 
    uni-variate and multi-variate data. It includes automatic bandwidth 
    determination. The estimation works best for a unimodal 
    distribution; bimodal or multi-modal distributions tend to be 
    oversmoothed.
    
    Parameters
    ----------
    data : NumericSample1D
        1-D array of datapoints to estimate from.
    stretch : float, optional
        Stretch the distribution estimate by the given factor, is only 
        considered if "height" is None, by default 1
    height : float or None, optional
        If the KDE curve is plotted in combination with other data 
        (e.g. a histogram), you can use height to specify the height at 
        the maximum point of the KDE curve. If this value is specified, 
        the area under the curve will not be normalized, by default None
    base : float, optional
        The curve is shifted in the estimated direction by the given 
        amount. This is usefull for violine plots, by default 0
    n_points : int, optional
        Number of points the estimation and sequence should have,
        by default KD_SEQUENCE_LEN (defined in constants.py)
    margin : float, optional
        Margin for the sequence as factor of data range (max - min ). 
        If margin is 0, The two ends of the estimated density curve then 
        show the minimum and maximum value. Default is 0.

    Returns
    -------
    sequence : 1D array
        Data points at regular intervals from input data minimum to 
        maximum
    estimation : 1D array
        Data points of kernel density estimation
    """
    data = np.array(data)[~np.isnan(data)]
    assert any(data), f'Provided data is empty or contains only zeros: {data}'
    assert any(data != data[0]), f'All provided data have the same value: {data}'
    seq_min, seq_max = _extended_range_(data, margin)
    sequence = np.linspace(seq_min, seq_max, n_points)
    estimation = stats.gaussian_kde(data, bw_method='scott')(sequence)
    stretch = stretch if height is None else height/estimation.max()
    estimation = stretch*estimation + base
    return sequence, estimation

def estimate_kernel_density_2d(
        feature: NumericSample1D,
        target: NumericSample1D,
        *,
        n_points: int = DEFAULT.KD_SEQUENCE_LEN,
        margin: float = 0.5,
        ) -> Tuple[NDArray, NDArray, NDArray]:
    """Estimates the kernel density of 2 dimensional data and returns 
    values that are useful for a contour plot.
    
    Kernel density estimation is a way to estimate the probability 
    density function (PDF) of a random variable in a non-parametric way. 
    The used gaussian_kde function of scipy.stats works for both 
    uni-variate and multi-variate data. It includes automatic bandwidth 
    determination. The estimation works best for a unimodal 
    distribution; bimodal or multi-modal distributions tend to be 
    oversmoothed.
    
    Parameters
    ----------
    feature : NumericSample1D
        A one-dimensional array-like object containing the exogenous
        samples.
    target : NumericSample1D
        A one-dimensional array-like object containing the endogenous 
        samples.
    n_points : int, optional
        Number of points the estimation and sequence should have,
        by default KD_SEQUENCE_LEN (defined in constants.py)
    margin : float, optional
        Margin for the sequence as factor of data range, by default 0.5.

    Returns
    -------
    feature_seq : 2D array
        Data points at regular intervals from input data minimum to 
        maximum used for feature data
    target_seq : 2D array
        Data points at regular intervals from input data minimum to 
        maximum used for target data
    estimation : 2D array
        Data points of kernel density estimation
    
    Raises
    ------
    AssertionError:
        If the provided data is empty, contains only zeros or all values
        are identical.
    """
    feature = np.array(feature)
    target = np.array(target)
    mask = pd.notna(feature) & pd.notna(target)
    target = target[mask]
    feature = feature[mask]
    assert any(target), (
        f'Provided target data is empty or contains only zeros: {target}')
    assert any(feature), (
        f'Provided feature data is empty or contains only zeros: {feature}')
    assert any(target != target[0]), (
        f'All provided target data have the same value: {target}')
    assert any(feature != feature[0]), (
        f'All provided feature data have the same value: {feature}')
    
    f_min, f_max = _extended_range_(feature, margin)
    t_min, t_max = _extended_range_(target, margin)
    feature_seq, target_seq = np.meshgrid(
        np.linspace(f_min, f_max, n_points),
        np.linspace(t_min, t_max, n_points))
    _values = np.vstack([feature, target])
    _sequences = np.vstack([feature_seq.ravel(), target_seq.ravel()])
    estimation = stats.gaussian_kde(_values, bw_method='scott')(_sequences)
    estimation = np.reshape(estimation.T, feature_seq.shape)
    return feature_seq, target_seq, estimation

def estimate_capability_confidence(
        process: ProcessEstimator,
        *,
        kind: Literal['cp', 'cpk'] = 'cpk',
        level: float = 0.95,
        n_groups: int = 1,
        ) -> Tuple[float, float, float]:
    """Calculates the confidence interval for the process capability 
    index (Cp or Cpk) of a process.
    
    This function is an extension of the `cp_ci` and `cpk_ci` functions.
    It instantiates a `ProcessEstimator` and then determines the 
    confidence intervals using the Cp or Cpk values from the estimator.
    
    Parameters
    ----------
    process : ProcessEstimator
        Process Estimator instance, is required to get the necessary 
        process information such as capability indices and number of 
        samples.
    kind : Literal['cp', 'cpk], optional
        Specifies whether to calculate the confidence interval for Cp or 
        Cpk ('cp' or 'cpk'). Defaults is 'cpk'.
    level : float, optional
        The desired confidence level for the interval, expressed as a 
        decimal. Default is 0.95 (95% confidence).
    n_groups : int, optional
        The number of groups for Bonferroni correction to adjust for 
        multiple comparisons. Default is 1, indicating no correction

    Returns
    -------
    Tuple[float, float, float]:
        A tuple containing the estimate, lower bound, and upper bound of 
        the confidence interval for the specified process capability 
        index.
    
    Raises
    ------
    AssertionError:
        If provided kind is not 'cp' or 'cpk'.
    ValueError:
        If no limit is provided or if only one limit is provided and 
        kind is set to 'cp'.
    """
    assert kind in ('cp', 'cpk'), f'Unkown value for {kind=}'
    
    if kind == 'cp':
        if process.cp is None:
            raise ValueError(
                'To calculate the cp values, both limits must be provided')
        ci_values = cp_ci(
            cp=process.cp,
            n_samples=process.n_samples,
            level=level,
            n_groups=n_groups)
    
    elif kind == 'cpk':
        if process.cpk is None:
            raise ValueError(
                'At least one spec limit must be provided')
        ci_values = cpk_ci(
            cpk=process.cpk,
            n_samples=process.n_samples,
            level=level,
            n_groups=n_groups)

    return ci_values

def estimate_resolution(data: NumericSample1D) -> float:
    """Estimate the resolution based on the length of the samples 
    digits.
    
    Parameters
    ----------
    data : NumericSample1D
        1-D array of datapoints to estimate from.

    Returns
    -------
    float
        The estimated resolution.
    """
    n_digits = 0
    for split in map(lambda x: str(x).split('.'), data):
        try:
            _n = len(split[1])
            n_digits = _n if _n > n_digits else n_digits
        except IndexError:
            continue

    return 1 if n_digits == 0 else float(f'0.{"0"*(n_digits-1)}1')


class Kernel:
    """
    Base class for kernel functions used in local weighted regression.

    Kernel functions are used to assign weights to data points based
    on their distance from a target point. The weights decrease as 
    the distance increases, allowing for local modeling of data.
    
    Parameters
    ----------
    bandwidth : float
        The bandwidth parameter that determines the locality of the 
        smoothing. It controls how far from the target point `x_i` the 
        weights will be considered.
    """

    bandwidth: float
    """The bandwidth parameter that determines the locality of the 
    smoothing. It controls how far from the target point the weights 
    will be considered. A smaller bandwidth results in  more localized 
    weights, while a larger bandwidth considers a wider range of points."""

    def __init__(self, bandwidth: float) -> None:
        self.bandwidth = bandwidth

    @abstractmethod
    def weights(self, x_i: float, x: NumericSample1D) -> NDArray:
        """
        Calculate weights for a target point x_i based on input x.

        Parameters
        ----------
        x_i : float
            The target point for which the weights are being calculated.
        x : Any
            The input data points. This can be a 1-dimensional array or 
            list of values.

        Returns
        -------
        np.ndarray
            An array of weights corresponding to the input data points.
            The specific weighting strategy is defined in the subclasses.
        
        Raises
        ------
        NotImplementedError
            If this method is not overridden by a subclass.
        """
        raise NotImplementedError(
            "This method should be overridden by subclasses.")


class TriCubeKernel(Kernel):
    """Tri-cube kernel function.
    
    The tricube kernel is used to assign weights to data points based on 
    their distance from a target point. The weights decrease as the 
    distance increases, and points further away than the specified 
    bandwidth receive zero weight.
    
    Parameters
    ----------
    bandwidth : float
        The bandwidth parameter that determines the locality of the 
        smoothing. It controls how far from the target point `x_i` the 
        weights will be considered.
    """

    def weights(self, x_i: float, x: NumericSample1D) -> NDArray:
        """Calculate weights for a target point x_i based on input x.

        Parameters
        ----------
        x_i : float
            The target point for which the weights are being calculated.
        x : NumericSample1D
            The input data points. This can be a 1-dimensional array or 
            list of values.

        Returns
        -------
        weights : NDArray
            An array of weights corresponding to the input data points. 
            The weights are computed using the tricube kernel, where 
            points closer to `x_i` receive higher weights and points 
            further away receive lower weights, tapering to zero beyond 
            the specified bandwidth.

        Notes
        -----
        The tricube weight function gives points closer to zero higher 
        weights and smoothly decreases to zero at x = ±1. This creates a 
        smooth weighting scheme for local regression.
        The tricube kernel is defined as:

            w(u) = (1 - u^3)^3 for |u| <= 1
            w(u) = 0 for |u| > 1

        where u is the normalized distance calculated as:

            u = |(x - x_i) / bandwidth|
        """
        u = np.abs((np.asarray(x) - x_i) / self.bandwidth)
        weights = np.where(u <= 1, (1 - u**3)**3, 0)
        return weights


class EpanechnikovKernel(Kernel):
    """Epanechnikov kernel function.
    
    The Epanechnikov kernel is used to assign weights to data points 
    based on their distance from a target point. It is a parabolic 
    kernel that gives maximum weight to points at the center and 
    decreases towards the edges.
    
    Parameters
    ----------
    bandwidth : float
        The bandwidth parameter that determines the locality of the 
        smoothing. It controls how far from the target point `x_i` the 
        weights will be considered."""

    def weights(self, x_i: float, x: NumericSample1D) -> NDArray:
        """Calculate weights for a target point x_i based on input x.

        Parameters
        ----------
        x_i : float
            The target point for which the weights are being calculated.
        x : array_like
            The input data points. This can be a 1-dimensional array or 
            list of values.

        Returns
        -------
        weights : ndarray
            An array of weights corresponding to the input data points. 
            The weights are computed using the Epanechnikov kernel, 
            where points closer to `x_i` receive higher weights, 
            tapering to zero beyond the specified bandwidth.

        Notes
        -----
        The Epanechnikov kernel is defined as:

            w(u) = 0.75 * (1 - u^2) for |u| <= 1
            w(u) = 0 for |u| > 1

        where u is the normalized distance calculated as:

            u = |(x - x_i) / bandwidth|
        """
        u = np.abs((np.asarray(x) - x_i) / self.bandwidth)
        weights = np.where(u <= 1, 0.75 * (1 - u**2), 0)
        return weights


class GaussianKernel(Kernel):
    """Gaussian kernel function.
    
    The Gaussian kernel is used to assign weights to data points based 
    on their distance from a target point. It is a smooth kernel that 
    gives non-zero weights to all points, with the weights decreasing 
    exponentially as the distance increases.
    
    Parameters
    ----------
    bandwidth : float
        The bandwidth parameter that determines the locality of the 
        smoothing. It controls how far from the target point `x_i` the 
        weights will be considered.
    """
    def weights(self, x_i: float, x: NumericSample1D) -> NDArray:
        """Calculate weights for a target point x_i based on input x.

        Parameters
        ----------
        x_i : float
            The target point for which the weights are being calculated.
        x : NumericSample1D
            The input data points. This can be a 1-dimensional array or list of values.
        bandwidth : float
            The bandwidth parameter that determines the locality of the smoothing. 
            It controls how far from the target point `x_i` the weights will be considered.

        Returns
        -------
        weights : ndarray
            An array of weights corresponding to the input data points. The weights are 
            computed using the Gaussian kernel, where all points receive a non-zero weight 
            that decreases with distance from `x_i`.

        Notes
        -----
        The Gaussian kernel is defined as:

            w(u) = (1 / sqrt(2 * pi)) * exp(-0.5 * u^2)

        where u is the normalized distance calculated as:

            u = (x - x_i) / bandwidth
        """
        u = (np.asarray(x) - x_i) / self.bandwidth
        weights = (1 / np.sqrt(2 * np.pi)) * np.exp(-0.5 * u**2)
        return weights

class TukeyBiweightKernel(Kernel):
    """Tukey's biweight kernel function.
    
    The Tukey biweight kernel is used to assign weights to data points 
    based on their distance from a target point. It gives maximum weight 
    to points at the center and decreases towards the edges, tapering 
    off completely beyond the specified bandwidth. This kernel is robust 
    to outliers.

    Parameters
    ----------
    bandwidth : float
        The bandwidth parameter that determines the locality of the 
        smoothing. It controls how far from the target point `x_i` the 
        weights will be considered.
    """

    def weights(self, x_i: float, x: NumericSample1D) -> NDArray:
        """Calculate weights for a target point x_i based on input x.

        Parameters
        ----------
        x_i : float
            The target point for which the weights are being calculated.
        x : NumericSample1D
            The input data points. This can be a 1-dimensional array or 
            list of values.

        Returns
        -------
        weights : NDArray
            An array of weights corresponding to the input data points. 
            The weights are computed using Tukey's biweight kernel, 
            where points closer to `x_i` receive higher weights, 
            tapering to zero beyond the specified bandwidth.

        Notes
        -----
        The Tukey biweight kernel is defined as:

            w(u) = 0.5 * (1 - u^2)^2 for |u| <= 1
            w(u) = 0 for |u| > 1

        where u is the normalized distance calculated as:

            u = |(x - x_i) / bandwidth|
        """
        u = np.abs((np.asarray(x) - x_i) / self.bandwidth)
        weights = np.where(u <= 1, 0.5 * (1 - u**2)**2, 0)
        return weights


class Loess:
    """Smooth the data using Locally Estimated Scatterplot Smoothing 
    (LOESS).
    
    LOESS is not necessarily suitable for all regression models due to 
    its non-parametric approach and high computational intensity. 
    Nonetheless, it serves as an effective method for modeling the 
    relationship between two variables that do not adhere to a 
    predefined distribution and exhibit a non-linear relationship.

    Parameters
    ----------
    source : pandas DataFrame
        Pandas long format DataFrame containing the data source for the
        plot.
    target : str
        Column name of the target variable for the plot.
    feature : str, optional
        Column name of the feature variable for the plot,
        by default ''
    fit_at_init : bool, optional
        Whether to fit the model at initialization, by default True
    **kwds
        Keyword arguments for the `fit` method. Is only taken into 
        account if `fit_at_init` is True.
    
    Examples
    --------
    ```python
    import numpy as np
    import daspi as dsp
    import pandas as pd
    import matplotlib.pyplot as plt

    x = 5*np.random.random(100)
    data = pd.DataFrame(dict(
        x = x,
        y = np.sin(x) * 3*np.exp(-x) + np.random.normal(0, 0.2, 100)))
    model = dsp.Loess(data, 'y', 'x')
    sequence, prediction, lower, upper = model.fitted_line(0.95)

    fig, ax = plt.subplots()
    ax.scatter(data.x, data.y)
    ax.plot(sequence, prediction)
    ax.fill_between(sequence, lower, upper, alpha=0.2)
    ```
    
    Sources
    -------
    [1] James Brennan (2020), Confidence intervals for LOWESS models in 
    python [https://james-brennan.github.io](https://james-brennan.github.io/posts/lowess_conf/)

    [2] Soul Dobilas (2020), LOWESS Regression in Python: How to 
    Discover Clear Patterns in Your Data?, 
    [Towards Data Science](https://towardsdatascience.com/lowess-regression-in-python-how-to-discover-clear-patterns-in-your-data-f26e523d7a35)
    
    [3] Btyner (2006), Local Regression [Wikipedia](https://en.wikipedia.org/w/index.php?title=Local_regression&oldid=1261263154)
    """
    __slots__ = (
        'source', 'target', 'feature', 'smoothed', 'std_errors', 'fraction',
        'kernel', 'order')
    
    source: DataFrame
    """The data source for the plot"""
    target: str
    """The column name of the target variable."""
    feature: str
    """The column name of the feature variable."""
    smoothed: Series
    """Smoothed target data as a pandas Series."""
    std_errors: Series
    """Standard errors of the smoothed target data as a pandas Series."""
    fraction: float
    """The fraction of data points used in each local regression."""
    kernel: Kernel
    """The kernel for weights function used in the LOESS smoothing."""
    order: Literal[0, 1, 2, 3]
    """The order of local regression:

    - 0: No smoothing (interpolation)
    - 1: Linear regression
    - 2: Quadratic regression
    - 3: Cubic regression
    
    The order determines the degree of the polynomial used in the local 
    regression, affecting the flexibility of the fitted curve.
    High-degree polynomials would tend to overfit the data in each 
    subset and are numerically unstable, making accurate computations 
    difficult."""

    def __init__(
            self,
            source: DataFrame,
            target: str,
            feature: str,
            *,
            fit_at_init: bool = True,
            **kwds
            ) -> None:
        source = (source
            .copy()
            [[feature, target]]
            .dropna(axis=0, how='any')
            .sort_values(feature)
            .reset_index(drop=True))
        assert not source.empty, (
            'No data after removing missing values.')
        self.source = source
        self.target = target
        self.feature = feature
        if fit_at_init:
            self.fit(**kwds)
    
    @property
    def x(self) -> Series:
        """The feature variable as exogenous variable (read-only)."""
        return self.source[self.feature]
    
    @property
    def y(self) -> Series:
        """The target variable as endogenous variable (read-only)."""
        return self.source[self.target]
    
    @property
    def fitted(self) -> bool:
        """True if the data has been fitted (read-only)."""
        return hasattr(self, 'smoothed')

    @property
    def n_samples(self) -> int:
        """Amount of samples in source after removing missing values
        (read-only)."""
        return len(self.y)
    
    @property
    def residuals(self) -> Series:
        """Residuals as difference between target and lowess (read-only)."""
        self._check_fitted_('residuals')
        return self.y - self.smoothed
    
    @property
    def dof_resid(self) -> int:
        """Degree of freedom of residuals (read-only)."""
        self._check_fitted_('dof_resid')
        return self.n_samples - self.order - 1
    
    @property
    def available_kernels(self) -> Dict[str, Type[Kernel]]:
        """Available kernels for smoothing (read-only)."""
        kernels = {
            'tricube': TriCubeKernel,
            'gaussian': GaussianKernel,
            'epanechnikov': EpanechnikovKernel}
        return kernels
    
    def bandwidth(self, fraction: float) -> float:
        """Get the bandwidth parameter that determines the locality of 
        the smoothing. It controls how far from the target point the 
        weights will be considered. A larger bandwidth results in 
        smoother fits, while a smaller bandwidth allows for more local 
        variation to be captured in the fitted curve."""
        return fraction * (self.x.max() - self.x.min())
    
    def _check_fitted_(self, method_name: str) -> None:
        """Check if the model has been fitted.
        
        Raises
        ------
        AssertionError
            If the model has not been fitted yet using the fit method.
        """
        assert self.fitted, (
            f'The data must be fitted before {method_name} can be performed.')

    def _interpolate_(self, **kwds) -> Callable:
        """Get a function using the `interp1d` method from 
        `scipy.interpolate` by passing the feature and target values 
        from the LOWESS output. This function can be used to take new 
        feature values and generate target values them.
        
        Returns
        -------
        Callable:
            A callable function that can be used to interpolate new
            target values from feature values.
        """
        self._check_fitted_('interpolate')
        _kwds: Dict[str, Any] = dict(
            x=self.x,
            y=self.smoothed,
            kind='linear',
            bounds_error=False,
            fill_value='extrapolate',
            assume_sorted=True
            ) | kwds
        return interp1d(**_kwds)

    def _wls_(
            self,
            W: NDArray
            ) -> Tuple[NDArray, NDArray, NDArray, NDArray]:
        X = np.vstack([self.x**i for i in range(self.order + 1)]).T
        XtW = X.T @ W           # (n_beta x n) @ (n x n) = (n_beta x n)
        XtWX = XtW @ X          # (n_beta x n) @ (n x n_beta) = (n_beta x n_beta)
        XtWy = XtW @ self.y     # (n_beta x n) @ (n x 1) = (n_beta x 1)
        try:
            XtWX_inv = np.linalg.inv(XtWX)
            beta = XtWX_inv @ (XtWy) # (n_beta x n_beta) @ (n_beta x 1) = (n_beta x 1)
        except LinAlgError:
            raise LinAlgError(
                'Matrix is singular or close to singular, cannot compute '
                'inverse. To avoid this error, try increasing the fraction or '
                'changing the kernel to Gaussian. For more information, see '
                'the Notes section in the Fit method docstring.')
        return beta, X, XtW, XtWX_inv

    def _smoothed_value_(self, row: Series) -> float:
        """Get the smoothed value of the target variable at a given
        feature value."""
        index = int(row.name) # type: ignore
        x_i = row[self.feature]
        weights = self.kernel.weights(x_i, self.x)
        W = np.diag(weights)
        beta, X, XtW, XtWX_inv = self._wls_(W)
        fitted_values = X @ beta
        eta = (self.y - fitted_values).to_numpy()
        self.std_errors[index] = self._calculate_standard_error_(
            index, eta, X, W, XtW, XtWX_inv)
        return fitted_values[index]

    def _calculate_standard_error_(
            self,
            index: int,
            eta: NDArray,
            X: NDArray,
            W: NDArray,
            XtW: NDArray,
            XtWX_inv: NDArray,) -> float:
        """Calculate the standard error for the fitted value at a given 
        index. First calculate leverage for current point, then
        calculate standard error incorporating leverage"""
        H = X @ XtWX_inv @ XtW # (n_beta x n) @ (n_beta x n_beta) @ (n_beta x n) = (n x n)
        leverage = H[index, index]
        sigma2 = np.sum(W @ eta**2) / (np.trace(W) - (self.order + 1))
        return np.sqrt(sigma2 * leverage)
    
    def fit(
            self,
            fraction: float = 0.6,
            order: Literal[0, 1, 2, 3] = 3,
            kernel: Literal['tricube', 'gaussian', 'epanechnikov'] = 'tricube'
            ) -> Self:
        """Fits the model using the `statsmodels.nonparametric.lowess` 
        method.

        Parameters
        ----------
        fraction : float, optional
            The fraction of the data used for each local regression. A 
            good value to start with is > 1/2 (default value of 
            statsmodels is 2/3). Reduce the value to avoid underfitting. 
            A value below 0.2 usually leads to overfitting exept for 
            gaussian weights. Default is 0.6
        order : Literal[0, 1, 2, 3], optional
            The order of the local regression to be fitted. 
            This determines the degree of the polynomial used in the 
            local regression:
            - 0: No smoothing (interpolation)
            - 1: Linear regression
            - 2: Quadratic regression
            - 3: Cubic regression
            Default is 3.
        kernel : Literal['tricube', 'gaussian', 'epanechnikov'], optional
            The kernel function used to calculate the weights. 
            Available kernels are:
            - 'tricube': Tricube kernel function
            - 'gaussian': Gaussian kernel function
            - 'epanechnikov': Epanechnikov kernel function
            Default is 'tricube'.

        Returns
        -------
        Lowess:
            The instance of the Lowess with the fitted values.
        
        Notes
        -----
        If using this method it's possible to run in a LinAlgError.
        This error usually happens in two main scenarios:

        1. Singular Matrix: 
            When the input data creates a singular matrix 
            (determinant = 0). This often occurs when:
            - You have perfectly correlated features
            - You have duplicate data points
            - There's not enough variation in your data

        2. Ill-Conditioned Matrix:
            When the matrix is nearly singular. Common causes:
            - Features with very different scales
            - Multicollinearity between features
        """
        assert kernel in self.available_kernels, (
            f'The specified kernel "{kernel}" is not recognized. '
            f'Available are: {", ".join(self.available_kernels.keys())}.')
        assert order in (0, 1, 2, 3), (
            f'Local regression order must be 1, 2, 3 or 4, not {order}.')
        
        self.order = order
        Kernel_ = self.available_kernels[kernel]
        self.kernel = Kernel_(self.bandwidth(fraction))
        self.std_errors = pd.Series(np.zeros(self.n_samples))
        self.smoothed  = self.source.apply(self._smoothed_value_, axis=1)
        return self
    
    def predict(
        self,
        x: int | float | NumericSample1D,
        kind: str | int = 'linear') -> NDArray:
        """Predict the target value(s) for the given feature value(s).

        Parameters
        ----------
        x : int | float | NumericSample1D
            The feature value(s) for which to predict the target 
            value(s).
        kind : str or int, optional
            Specifies the kind of interpolation as a string or as an 
            integer specifying the order of the spline interpolator to 
            use. The string has to be one of 'linear', 'nearest', 
            'nearest-up', 'zero', 'slinear', 'quadratic', 'cubic', 
            'previous', or 'next'.
            - **'zero', 'slinear', 'quadratic' and 'cubic':** refer to a 
              spline interpolation of zeroth, first, second or third 
              order.
            - **'previous' and 'next':** simply return the previous or 
              next value of the point
            - **'nearest-up' and 'nearest':** differ when interpolating 
            half-integers (e.g. 0.5, 1.5) in that 'nearest-up' rounds up 
            and 'nearest' rounds down. Default is 'linear'.
        
        Returns
        -------
        NDArray
            The predicted target value(s) for the given feature value(s)
            as one-dimensonal numpy array.
        """
        self._check_fitted_('predict')
        if isinstance(x, (int, float)):
            x = [x]
        return self._interpolate_(kind=kind)(x)
    
    @overload
    def fitted_line(self) -> Tuple[NDArray, NDArray]: ...
    @overload
    def fitted_line(
            self, confidence_level: None, n_points: int = ...
            ) -> Tuple[NDArray, NDArray]: ...
    @overload
    def fitted_line(
            self, confidence_level: float, n_points: int = ...
            ) -> Tuple[NDArray, NDArray, NDArray, NDArray]: ...

    def fitted_line(
            self,
            confidence_level: float | None = None,
            n_points: int = DEFAULT.LOWESS_SEQUENCE_LEN
            ) -> Any:
        """Generate a smooth sequence of predictions from the fitted 
        LOWESS model.
        
        This method creates an evenly spaced sequence of feature values 
        and predicts their corresponding target values using linear 
        interpolation. It's particularly useful for:
        1. Plotting smooth trend lines
        2. Visualizing the LOWESS fit
        3. Generating continuous predictions across the feature range
        
        Parameters
        ----------
        confidence_level : float | None, optional
            If provided, calculate confidence bands at this level 
            (0 to 1).
            Example: 0.95 for 95% confidence bands. If None, no 
            confidence bands are calculated. Default is None.
        n_points : int, optional
            Number of points to generate in the sequence. More points 
            create a smoother visualization but increase computation 
            time. Default is defined in DEFAULT.LOWESS_SEQUENCE_LEN.
        
        Returns
        -------
        sequence : NDArray
            Evenly spaced feature values
        prediction : NDArray
            Predicted target values
        lower_band : NDArray, optional
            Lower confidence band. Only returned if confidence_level is 
            provided
        upper_band : NDArray, optional
            Upper confidence band. Only returned if confidence_level is 
            provided
        """
        # Generate sequence and predictions
        sequence = np.linspace(self.x.min(), self.x.max(), n_points)
        prediction = self.predict(sequence, kind='linear')
        
        if confidence_level is None:
            return sequence, prediction
        else:
            alpha = confidence_to_alpha(confidence_level, two_sided=True)
            t_ppf = stats.t.ppf(1 - alpha, self.dof_resid)
            se_interpolated = self._interpolate_(y=self.std_errors)(sequence)
            margin = t_ppf * se_interpolated
            lower_band = prediction - margin
            upper_band = prediction + margin
            
            return sequence, prediction, lower_band, upper_band


class Lowess(Loess):
    """Smooth the data using Locally Weighted Scatterplot Smoothing (LOWESS).
    
    LOWESS is a non-parametric regression method that combines multiple 
    regression models in a k-nearest-neighbor-based meta-model. It is 
    particularly useful for fitting a smooth curve to data that may 
    exhibit non-linear relationships. The robustness weights are used to 
    reduce the influence of outliers in the data. They are calculated 
    based on the residuals from the previous iteration of the smoothing 
    process.
    
    Parameters
    ----------
    source : pandas DataFrame
        Pandas long format DataFrame containing the data source for the
        plot.
    target : str
        Column name of the target variable for the plot.
    feature : str, optional
        Column name of the feature variable for the plot, by default ''
    
    Examples
    --------
    ```python
    import numpy as np
    import daspi as dsp
    import pandas as pd
    import matplotlib.pyplot as plt

    x = 5*np.random.random(100)
    data = pd.DataFrame(dict(
        x = x,
        y = np.sin(x) * 3*np.exp(-x) + np.random.normal(0, 0.2, 100)))
    model = dsp.Lowess(data, 'y', 'x')
    sequence, prediction, lower, upper = model.fitted_line(0.95)

    fig, ax = plt.subplots()
    ax.scatter(data.x, data.y)
    ax.plot(sequence, prediction)
    ax.fill_between(sequence, lower, upper, alpha=0.2)
    ```
    """    
    __slots__ = ('robustness_kernel')
    
    robustness_kernel: TukeyBiweightKernel
    """The kernel function used to assign weights for adjusting the 
    LOESS fitted values, providing robustness against outliers."""

    def fit(
            self,
            fraction: float = 0.6,
            order: Literal[0, 1, 2, 3] = 3,
            kernel: Literal['tricube', 'gaussian', 'epanechnikov'] = 'tricube'
            ) -> Self:
        self.robustness_kernel = TukeyBiweightKernel(self.bandwidth(fraction))
        return super().fit(fraction=fraction, kernel=kernel, order=order)

    def _smoothed_value_(self, row: Series) -> float:
        """Get the smoothed value of the target variable at a given
        feature value, applying robustness to reduce the influence of outliers."""
        index = int(row.name)  # type: ignore
        x_i = row[self.feature]
        weights = self.kernel.weights(x_i, self.x)
        W = np.diag(weights)
        # First pass to get initial fitted values
        beta, X, XtW, XtWX_inv = self._wls_(W)
        _fitted_values = X @ beta

        # Update the robustness kernel weights based on the residuals
        # Then perform local weighted regression again with robust weights
        _eta = (self.y - _fitted_values).to_numpy()
        y_hat_i = _fitted_values[index]
        robust_weights = self.robustness_kernel.weights(y_hat_i, _eta)
        Wr = np.diag(robust_weights)
        beta_robust, X, XtWr, XtWrX_inv = self._wls_(Wr)
        
        # Calculate the smoothed value using robust fitted values
        fitted_values = X @ beta_robust
        eta = (self.y - fitted_values).to_numpy()
        self.std_errors[index] = self._calculate_standard_error_(
            index, eta, X, W, XtW, XtWX_inv)
        
        return fitted_values[index]


__all__ = [
<<<<<<< HEAD
    'BaseEstimator',
    'DistributionEstimator',
    'LocationDispersionEstimator',
=======
    'root_sum_squares',
    'Estimator',
>>>>>>> 12c6d53b
    'ProcessEstimator',
    'GageEstimator',
    'estimate_distribution',
    'estimate_kernel_density',
    'estimate_kernel_density_2d',
    'estimate_capability_confidence',
    'estimate_resolution',
    'Loess',
    'Lowess']<|MERGE_RESOLUTION|>--- conflicted
+++ resolved
@@ -53,7 +53,48 @@
 from .hypothesis import kolmogorov_smirnov_test
 
 
-<<<<<<< HEAD
+def root_sum_squares(*args: float | int,) -> float:
+    """Calculate the root sum of squares of the given arguments.
+    
+    Parameters
+    ----------
+    *args : float or int
+        Values to be summed up
+    
+    Returns
+    -------
+    float
+        The root sum of squares of the given arguments.
+    
+    Notes
+    -----
+    The root sum of squares is calculated as follows:
+    
+    $$
+        \\sqrt{x_1^2 + x_2^2 + ... + x_n^2}
+    
+    $$
+
+    If only one argument is provided, it returns the argument itself.
+    
+    Raises
+    ------
+    AssertionError
+        If no arguments are provided or if any argument is not of type
+        int or float.
+    """
+    assert args, (
+        'At least one argument is required to calculate the root '
+        'sum of squares.')
+    assert all(isinstance(x, (int, float)) for x in args), (
+        'All arguments must be of type int or float, '
+        f'got {args} instead.')
+    
+    if len(args) == 1:
+        return args[0]
+    return np.sqrt(sum(map(lambda x: x**2, args)))
+
+
 class BaseEstimator:
     """
     Parameters
@@ -257,51 +298,6 @@
 
 
 class DistributionEstimator(BaseEstimator):
-=======
-def root_sum_squares(*args: float | int,) -> float:
-    """Calculate the root sum of squares of the given arguments.
-    
-    Parameters
-    ----------
-    *args : float or int
-        Values to be summed up
-    
-    Returns
-    -------
-    float
-        The root sum of squares of the given arguments.
-    
-    Notes
-    -----
-    The root sum of squares is calculated as follows:
-    
-    $$
-        \\sqrt{x_1^2 + x_2^2 + ... + x_n^2}
-    
-    $$
-
-    If only one argument is provided, it returns the argument itself.
-    
-    Raises
-    ------
-    AssertionError
-        If no arguments are provided or if any argument is not of type
-        int or float.
-    """
-    assert args, (
-        'At least one argument is required to calculate the root '
-        'sum of squares.')
-    assert all(isinstance(x, (int, float)) for x in args), (
-        'All arguments must be of type int or float, '
-        f'got {args} instead.')
-    
-    if len(args) == 1:
-        return args[0]
-    return np.sqrt(sum(map(lambda x: x**2, args)))
-
-
-class DistributionEstimator:
->>>>>>> 12c6d53b
     """A class to estimate the distribution of a given 1D numeric sample.
     
     This class provides methods to estimate distribution by fitting a
@@ -383,9 +379,6 @@
             possible_dists: Tuple[str | rv_continuous, ...] = DIST.COMMON,
             nan_policy: Literal['propagate', 'raise', 'omit'] = 'omit',
             ) -> None:
-<<<<<<< HEAD
-        super().__init__(samples, nan_policy)
-=======
         if not isinstance(samples, pd.Series):
             samples = pd.Series(samples)
         has_nan = samples.isna().any()
@@ -411,7 +404,7 @@
         self._samples = samples
         self._n_samples = len(self.samples)
         self._n_missing = self.samples.isna().sum()
->>>>>>> 12c6d53b
+        super().__init__(samples, nan_policy)
         self._dist = None
         self._p_ks = None
         self._shape_params = None
@@ -3196,14 +3189,11 @@
 
 
 __all__ = [
-<<<<<<< HEAD
+    'root_sum_squares',
+    'Estimator',
     'BaseEstimator',
     'DistributionEstimator',
     'LocationDispersionEstimator',
-=======
-    'root_sum_squares',
-    'Estimator',
->>>>>>> 12c6d53b
     'ProcessEstimator',
     'GageEstimator',
     'estimate_distribution',
